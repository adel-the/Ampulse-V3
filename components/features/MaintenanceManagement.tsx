"use client";

import { useState, useEffect } from 'react';
import { Card, CardContent, CardHeader, CardTitle } from '../ui/card';
import { Button } from '../ui/button';
import { Badge } from '../ui/badge';
<<<<<<< HEAD
import { useRooms } from '@/hooks/useSupabase';
=======
import { useRooms, useMaintenanceTasks } from '@/hooks/useSupabase';
>>>>>>> 0acc5a3a
import { useNotifications } from '@/hooks/useNotifications';
import { 
  DropdownMenu, 
  DropdownMenuContent, 
  DropdownMenuItem, 
  DropdownMenuTrigger 
} from '../ui/dropdown-menu';
import { 
  Wrench, 
  Plus, 
  CheckCircle, 
  Clock, 
  AlertTriangle,
  Settings,
  Bed,
  Calendar,
  User,
  Search,
  Filter,
  Edit,
  Trash2,
  Eye,
  RefreshCw,
  ArrowLeft,
  ChevronUp,
  ChevronDown,
  AlertCircle,
  TrendingUp,
  BarChart3,
  Activity,
  Building,
  MoreHorizontal,
  Loader2
} from 'lucide-react';

interface MaintenanceRoom {
  id: number;
  numero: string;
  hotel: string;
  status: 'maintenance' | 'reparation' | 'commande' | 'termine' | 'disponible' | 'occupee';
  dateDebut: string;
  dateFin?: string;
  description: string;
  priorite: 'basse' | 'moyenne' | 'haute' | 'critique';
  responsable?: string;
  coutEstime?: number;
  isMaintenanceRoom?: boolean; // Indique si c'est une vraie chambre en maintenance
}

interface MaintenanceItem {
  id: number;
  nom: string;
  description: string;
  categorie: 'plomberie' | 'electricite' | 'mobilier' | 'climatisation' | 'securite' | 'autre';
  coutMoyen: number;
  dureeMoyenne: number; // en heures
}

interface MaintenanceTodo {
  id: number;
  roomId: number;
  itemId: number;
  titre: string;
  description: string;
  status: 'a_faire' | 'en_cours' | 'termine';
  priorite: 'basse' | 'moyenne' | 'haute' | 'critique';
  dateCreation: string;
  dateEcheance?: string;
  responsable?: string;
  notes?: string;
}

interface MaintenanceManagementProps {
  selectedHotel?: {
    id: number;
    nom: string;
    chambresTotal: number;
    chambresOccupees: number;
    tauxOccupation: number;
  } | null;
}

export default function MaintenanceManagement({ selectedHotel }: MaintenanceManagementProps) {
  // Récupérer les vraies chambres de l'établissement sélectionné
  const { rooms: realRooms, loading: roomsLoading, error: roomsError, updateRoomStatus } = useRooms(selectedHotel?.id);
  const { addNotification } = useNotifications();
  
<<<<<<< HEAD
=======
  // Récupérer les vraies tâches de maintenance
  const {
    tasks: maintenanceTasks,
    loading: tasksLoading,
    error: tasksError,
    createTask,
    updateTask,
    deleteTask,
    getTaskStatistics
  } = useMaintenanceTasks(selectedHotel?.id);
  
>>>>>>> 0acc5a3a
  const [maintenanceRooms, setMaintenanceRooms] = useState<MaintenanceRoom[]>([]);
  const [maintenanceItems, setMaintenanceItems] = useState<MaintenanceItem[]>([]);
  const [todos, setTodos] = useState<MaintenanceTodo[]>([]);
  const [loading, setLoading] = useState(true);
  
  // États pour les modales et formulaires
  const [showAddRoomModal, setShowAddRoomModal] = useState(false);
  const [showAddItemModal, setShowAddItemModal] = useState(false);
  const [showAddTodoModal, setShowAddTodoModal] = useState(false);
  const [selectedRoom, setSelectedRoom] = useState<MaintenanceRoom | null>(null);
  
  // Nouveaux états pour la navigation
  const [viewMode, setViewMode] = useState<'grid' | 'detail'>('grid');
  const [selectedRoomForDetail, setSelectedRoomForDetail] = useState<MaintenanceRoom | null>(null);
  
  // États pour les filtres
  const [statusFilter, setStatusFilter] = useState<string>('all');
  const [priorityFilter, setPriorityFilter] = useState<string>('all');
  const [searchTerm, setSearchTerm] = useState('');
  
  // États pour les sections collapsibles
  const [statsCollapsed, setStatsCollapsed] = useState(false);
  const [filtersCollapsed, setFiltersCollapsed] = useState(false);
  
  // États pour les changements de statut
  const [roomUpdating, setRoomUpdating] = useState<Record<number, boolean>>({});
  const [confirmModal, setConfirmModal] = useState<{
    isOpen: boolean;
    roomId?: number;
    currentStatus?: string;
    newStatus?: string;
  }>({ isOpen: false });

  // États pour les formulaires
  const [newRoom, setNewRoom] = useState({
    numero: '',
    description: '',
    priorite: 'moyenne' as const,
    responsable: '',
    coutEstime: 0
  });

  const [newItem, setNewItem] = useState({
    nom: '',
    description: '',
    categorie: 'autre' as const,
    coutMoyen: 0,
    dureeMoyenne: 1
  });

  const [newTodo, setNewTodo] = useState({
    titre: '',
    description: '',
    priorite: 'moyenne' as const,
    responsable: '',
    dateEcheance: '',
    notes: ''
  });

  // Fonctions utilitaires pour générer les données de maintenance
  const generateMaintenanceDescription = (roomNumber: string): string => {
    const descriptions = [
      'Problème de climatisation',
      'Réparation robinetterie',
      'Attente pièces détachées',
      'Maintenance électrique',
      'Rénovation salle de bain',
      'Changement revêtement sol',
      'Réparation fenêtre',
      'Maintenance chauffage'
    ];
    return descriptions[parseInt(roomNumber) % descriptions.length] || 'Maintenance générale';
  };

  const generatePriority = (index: number): 'basse' | 'moyenne' | 'haute' | 'critique' => {
    const priorities: ('basse' | 'moyenne' | 'haute' | 'critique')[] = ['haute', 'moyenne', 'basse', 'critique'];
    return priorities[index % priorities.length] || 'moyenne';
  };

  const generateResponsable = (index: number): string => {
    const responsables = ['Jean Dupont', 'Marie Martin', 'Pierre Bernard', 'Sophie Dubois', 'Luc Moreau'];
    return responsables[index % responsables.length] || 'Non assigné';
  };

  // Traiter les vraies données de chambres - TOUTES les chambres
  useEffect(() => {
    const processRealRooms = () => {
      if (!realRooms) return;

      // Transformer toutes les chambres avec enrichissement pour celles en maintenance
      const allRoomsData: MaintenanceRoom[] = realRooms
        .map((room, index) => {
          const isMaintenanceRoom = room.statut === 'maintenance';
          
          const baseRoom = {
            id: room.id,
            numero: room.numero,
            hotel: selectedHotel?.nom || 'Établissement',
            status: room.statut as 'maintenance' | 'reparation' | 'commande' | 'termine' | 'disponible' | 'occupee',
            dateDebut: new Date().toISOString().split('T')[0],
            description: room.description || '',
            priorite: 'moyenne' as const,
            responsable: undefined,
            coutEstime: 0,
            isMaintenanceRoom
          };

          // Enrichir les données pour les chambres en maintenance
          if (isMaintenanceRoom) {
            return {
              ...baseRoom,
              description: room.description || generateMaintenanceDescription(room.numero),
              priorite: generatePriority(index),
              responsable: generateResponsable(index),
              coutEstime: Math.floor(Math.random() * 500) + 100
            };
          }

          // Pour les chambres disponibles et occupées, données basiques
          return {
            ...baseRoom,
            description: `Chambre ${room.statut === 'disponible' ? 'disponible' : 'occupée'} - ${room.category_id ? 'Catégorie définie' : 'Standard'}`,
            responsable: undefined
          };
        });

      setMaintenanceRooms(allRoomsData);

      const demoItems: MaintenanceItem[] = [
        {
          id: 1,
          nom: 'Réparation climatisation',
          description: 'Maintenance et réparation des systèmes de climatisation',
          categorie: 'climatisation',
          coutMoyen: 300,
          dureeMoyenne: 4
        },
        {
          id: 2,
          nom: 'Réparation plomberie',
          description: 'Réparation des fuites et remplacement de robinetterie',
          categorie: 'plomberie',
          coutMoyen: 150,
          dureeMoyenne: 2
        },
        {
          id: 3,
          nom: 'Réparation électrique',
          description: 'Maintenance des installations électriques',
          categorie: 'electricite',
          coutMoyen: 200,
          dureeMoyenne: 3
        },
        {
          id: 4,
          nom: 'Réparation mobilier',
          description: 'Réparation et remplacement de mobilier',
          categorie: 'mobilier',
          coutMoyen: 100,
          dureeMoyenne: 1
        }
      ];

      const demoTodos: MaintenanceTodo[] = [
        {
          id: 1,
          roomId: 1,
          itemId: 1,
          titre: 'Diagnostic climatisation',
          description: 'Vérifier le système de climatisation de la chambre 101',
          status: 'en_cours',
          priorite: 'haute',
          dateCreation: '2024-01-15',
          dateEcheance: '2024-01-18',
          responsable: 'Jean Dupont',
          notes: 'Système en panne, température non régulée'
        },
        {
          id: 2,
          roomId: 2,
          itemId: 2,
          titre: 'Remplacement robinet',
          description: 'Remplacer le robinet de la salle de bain',
          status: 'termine',
          priorite: 'moyenne',
          dateCreation: '2024-01-10',
          dateEcheance: '2024-01-15',
          responsable: 'Marie Martin',
          notes: 'Robinet remplacé avec succès'
        }
      ];

      setMaintenanceItems(demoItems);
      setTodos(demoTodos);
      setLoading(false);
    };

    if (!roomsLoading && realRooms) {
      processRealRooms();
    } else if (!selectedHotel) {
      // Si aucun établissement sélectionné, vider les données
      setMaintenanceRooms([]);
      setLoading(false);
    }
  }, [realRooms, roomsLoading, selectedHotel]); // Regénérer les données quand les chambres ou l'établissement changent

  // Filtrer les chambres en maintenance par critères
  const filteredRooms = maintenanceRooms.filter(room => {
    const matchesStatus = statusFilter === 'all' || room.status === statusFilter;
    const matchesPriority = priorityFilter === 'all' || room.priorite === priorityFilter;
    const matchesSearch = room.numero.toLowerCase().includes(searchTerm.toLowerCase()) ||
                         room.description.toLowerCase().includes(searchTerm.toLowerCase());
    return matchesStatus && matchesPriority && matchesSearch;
  });

  // Obtenir les tâches pour une chambre spécifique
  const getTasksForRoom = (roomId: number) => {
    return maintenanceTasks.filter(task => task.room_id === roomId);
  };

  // Obtenir le nom de l'élément de maintenance
  const getItemName = (itemId: number) => {
    const item = maintenanceItems.find(item => item.id === itemId);
    return item ? item.nom : 'Élément inconnu';
  };

  // Gestionnaires d'événements
  const handleAddRoom = () => {
    if (newRoom.numero.trim()) {
      const room: MaintenanceRoom = {
        id: Date.now(),
        numero: newRoom.numero,
        hotel: selectedHotel?.nom || 'Établissement',
        status: 'maintenance',
        dateDebut: new Date().toISOString().split('T')[0],
        description: newRoom.description,
        priorite: newRoom.priorite,
        responsable: newRoom.responsable,
        coutEstime: newRoom.coutEstime
      };
      setMaintenanceRooms([...maintenanceRooms, room]);
      setNewRoom({
        numero: '',
        description: '',
        priorite: 'moyenne',
        responsable: '',
        coutEstime: 0
      });
      setShowAddRoomModal(false);
    }
  };

  const handleAddItem = () => {
    if (newItem.nom.trim()) {
      const item: MaintenanceItem = {
        id: Date.now(),
        nom: newItem.nom,
        description: newItem.description,
        categorie: newItem.categorie,
        coutMoyen: newItem.coutMoyen,
        dureeMoyenne: newItem.dureeMoyenne
      };
      setMaintenanceItems([...maintenanceItems, item]);
      setNewItem({
        nom: '',
        description: '',
        categorie: 'autre',
        coutMoyen: 0,
        dureeMoyenne: 1
      });
      setShowAddItemModal(false);
    }
  };

  // Validation function for task data
  const validateTaskData = (taskData: any): { isValid: boolean; errors: string[] } => {
    const errors: string[] = [];
    
    // Required field validations
    if (!taskData.titre?.trim()) {
      errors.push('Le titre est requis');
    }
    if (!taskData.room_id) {
      errors.push('L\'ID de la chambre est requis');
    }
    
    // Priority validation
    const validPriorities = ['faible', 'moyenne', 'haute', 'urgente'];
    if (taskData.priorite && !validPriorities.includes(taskData.priorite)) {
      errors.push('Priorité invalide');
    }
    
    // Status validation
    const validStatuses = ['en_attente', 'en_cours', 'terminee', 'annulee'];
    if (taskData.statut && !validStatuses.includes(taskData.statut)) {
      errors.push('Statut invalide');
    }
    
    // Date validation
    if (taskData.date_echeance) {
      const echeanceDate = new Date(taskData.date_echeance);
      const today = new Date();
      today.setHours(0, 0, 0, 0);
      
      if (isNaN(echeanceDate.getTime())) {
        errors.push('Date d\'échéance invalide');
      } else if (echeanceDate < today) {
        errors.push('La date d\'échéance ne peut pas être dans le passé');
      }
    }
    
    return {
      isValid: errors.length === 0,
      errors
    };
  };

  const handleAddTodo = async () => {
    if (!newTodo.titre.trim() || !selectedRoom) {
      addNotification('error', 'Titre et chambre requis');
      return;
    }

    try {
      // Validate and map priority values correctly
      const priorityMapping: Record<string, 'faible' | 'moyenne' | 'haute' | 'urgente'> = {
        'basse': 'faible',
        'moyenne': 'moyenne', 
        'haute': 'haute',
        'critique': 'urgente'
      };
      
      const taskData = {
        titre: newTodo.titre.trim(),
        description: newTodo.description?.trim() || null,
        priorite: priorityMapping[newTodo.priorite] || 'moyenne',
        responsable: newTodo.responsable?.trim() || null,
        date_echeance: newTodo.dateEcheance || null,
        notes: newTodo.notes?.trim() || null,
        room_id: selectedRoom.id
      };

      // Validate the task data
      const validation = validateTaskData(taskData);
      if (!validation.isValid) {
        addNotification('error', `Erreurs de validation: ${validation.errors.join(', ')}`);
        return;
      }
        
      const result = await createTask(taskData);
        
      if (result.success) {
        addNotification('success', 'Tâche ajoutée avec succès');
        setNewTodo({
          titre: '',
          description: '',
          priorite: 'moyenne',
          responsable: '',
          dateEcheance: '',
          notes: ''
        });
        setShowAddTodoModal(false);
      } else {
        addNotification('error', result.error || 'Erreur lors de la création de la tâche');
      }
      } catch (error) {
        console.error('Error creating task:', error);
        addNotification('error', 'Erreur lors de la création de la tâche');
      }
  };

  const getStatusColor = (status: string) => {
    switch (status) {
      case 'maintenance': return 'bg-orange-100 text-orange-800';
      case 'reparation': return 'bg-blue-100 text-blue-800';
      case 'commande': return 'bg-yellow-100 text-yellow-800';
      case 'termine': return 'bg-green-100 text-green-800';
      case 'disponible': return 'bg-green-100 text-green-800';
      case 'occupee': return 'bg-blue-100 text-blue-800';
      default: return 'bg-gray-100 text-gray-800';
    }
  };

  const getPriorityColor = (priority: string) => {
    switch (priority) {
      case 'critique': return 'bg-red-100 text-red-800';
      case 'haute': return 'bg-orange-100 text-orange-800';
      case 'moyenne': return 'bg-yellow-100 text-yellow-800';
      case 'basse': return 'bg-green-100 text-green-800';
      default: return 'bg-gray-100 text-gray-800';
    }
  };

  const getStatusIcon = (status: string) => {
    switch (status) {
      case 'maintenance': return <Wrench className="h-4 w-4" />;
      case 'reparation': return <Settings className="h-4 w-4" />;
      case 'commande': return <Clock className="h-4 w-4" />;
      case 'termine': return <CheckCircle className="h-4 w-4" />;
      case 'disponible': return <CheckCircle className="h-4 w-4" />;
      case 'occupee': return <Bed className="h-4 w-4" />;
      default: return <AlertTriangle className="h-4 w-4" />;
    }
  };

  // Validation des transitions de statut
  const getValidTransitions = (currentStatus: string): ('disponible' | 'occupee' | 'maintenance')[] => {
    switch (currentStatus) {
      case 'disponible':
        return ['occupee', 'maintenance'];
      case 'occupee':
        return ['disponible', 'maintenance'];
      case 'maintenance':
        return ['disponible'];
      default:
        return ['disponible', 'occupee', 'maintenance'];
    }
  };

  const requiresConfirmation = (currentStatus: string, newStatus: string): boolean => {
    // Confirmation pour les changements sensibles
    if (currentStatus === 'occupee' && (newStatus === 'maintenance' || newStatus === 'disponible')) {
      return true;
    }
    if (currentStatus === 'maintenance' && newStatus === 'occupee') {
      return true;
    }
    return false;
  };

  // Gestionnaire de changement de statut
  const handleStatusChange = async (roomId: number, newStatus: 'disponible' | 'occupee' | 'maintenance') => {
    const room = filteredRooms.find(r => r.id === roomId);
    if (!room) return;

    // Vérifier si la transition est valide
    const validTransitions = getValidTransitions(room.status);
    if (!validTransitions.includes(newStatus)) {
      addNotification('error', `Transition de ${room.status} vers ${newStatus} non autorisée`);
      return;
    }

    try {
      setRoomUpdating(prev => ({ ...prev, [roomId]: true }));
      
      const result = await updateRoomStatus(roomId, newStatus);
      
      if (result.success) {
        const statusText = {
          'disponible': 'disponible',
          'occupee': 'occupée',
          'maintenance': 'en maintenance'
        }[newStatus];
        
        addNotification('success', `Chambre ${room.numero} marquée comme ${statusText}`);
      } else {
        addNotification('error', result.error || 'Erreur lors de la mise à jour du statut');
      }
    } catch (error) {
      console.error('Error updating room status:', error);
      addNotification('error', 'Erreur lors de la mise à jour du statut');
    } finally {
      setRoomUpdating(prev => ({ ...prev, [roomId]: false }));
    }
  };

  const handleStatusChangeWithConfirmation = (roomId: number, newStatus: 'disponible' | 'occupee' | 'maintenance') => {
    const room = filteredRooms.find(r => r.id === roomId);
    if (!room) return;

    if (requiresConfirmation(room.status, newStatus)) {
      setConfirmModal({
        isOpen: true,
        roomId,
        currentStatus: room.status,
        newStatus
      });
    } else {
      handleStatusChange(roomId, newStatus);
    }
  };

  const confirmStatusChange = () => {
    if (confirmModal.roomId && confirmModal.newStatus) {
      handleStatusChange(confirmModal.roomId, confirmModal.newStatus as 'disponible' | 'occupee' | 'maintenance');
    }
    setConfirmModal({ isOpen: false });
  };

  // Fonctions pour la navigation
  const handleRoomClick = (room: MaintenanceRoom) => {
    // Seules les chambres en maintenance peuvent accéder à la vue détaillée avec tâches
    if (room.isMaintenanceRoom) {
      setSelectedRoomForDetail(room);
      setViewMode('detail');
    }
    // Pour les autres chambres, on ne fait rien (le dropdown sera utilisé pour changer le statut)
  };

  const handleBackToGrid = () => {
    setViewMode('grid');
    setSelectedRoomForDetail(null);
  };

  // Fonctions pour la gestion des tâches - utilise maintenant l'API
  const updateTaskStatus = async (taskId: number, newStatus: 'en_attente' | 'en_cours' | 'terminee' | 'annulee') => {
    try {
      const result = await updateTask(taskId, { statut: newStatus });
      if (result.success) {
        addNotification('success', 'Statut mis à jour');
      } else {
        addNotification('error', result.error || 'Erreur lors de la mise à jour');
      }
    } catch (error) {
      console.error('Error updating task status:', error);
      addNotification('error', 'Erreur lors de la mise à jour du statut');
    }
  };

  const updateTaskPriority = async (taskId: number, newPriority: 'faible' | 'moyenne' | 'haute' | 'urgente') => {
    try {
      const result = await updateTask(taskId, { priorite: newPriority });
      if (result.success) {
        addNotification('success', 'Priorité mise à jour');
      } else {
        addNotification('error', result.error || 'Erreur lors de la mise à jour');
      }
    } catch (error) {
      console.error('Error updating task priority:', error);
      addNotification('error', 'Erreur lors de la mise à jour de la priorité');
    }
  };

  const deleteTaskHandler = async (taskId: number) => {
    try {
      const result = await deleteTask(taskId);
      if (result.success) {
        addNotification('success', 'Tâche supprimée');
      } else {
        addNotification('error', result.error || 'Erreur lors de la suppression');
      }
    } catch (error) {
      console.error('Error deleting task:', error);
      addNotification('error', 'Erreur lors de la suppression de la tâche');
    }
  };

  // Calculer les statistiques
  const getStatistics = () => {
    const totalRoomsInEstablishment = realRooms?.length || 0;
    const availableRooms = realRooms?.filter(room => room.statut === 'disponible').length || 0;
    const occupiedRooms = realRooms?.filter(room => room.statut === 'occupee').length || 0;
    const maintenanceCount = maintenanceRooms.length;
<<<<<<< HEAD
    
    const criticalRooms = maintenanceRooms.filter(room => room.priorite === 'critique').length;
    const highPriorityRooms = maintenanceRooms.filter(room => room.priorite === 'haute').length;
    const mediumPriorityRooms = maintenanceRooms.filter(room => room.priorite === 'moyenne').length;
    const lowPriorityRooms = maintenanceRooms.filter(room => room.priorite === 'basse').length;
    
    const maintenanceStatus = maintenanceRooms.filter(room => room.status === 'maintenance').length;
    const repairRooms = maintenanceRooms.filter(room => room.status === 'reparation').length;
    const orderRooms = maintenanceRooms.filter(room => room.status === 'commande').length;
    const completedRooms = maintenanceRooms.filter(room => room.status === 'termine').length;
    
=======
    
    const criticalRooms = maintenanceRooms.filter(room => room.priorite === 'critique').length;
    const highPriorityRooms = maintenanceRooms.filter(room => room.priorite === 'haute').length;
    const mediumPriorityRooms = maintenanceRooms.filter(room => room.priorite === 'moyenne').length;
    const lowPriorityRooms = maintenanceRooms.filter(room => room.priorite === 'basse').length;
    
    const maintenanceStatus = maintenanceRooms.filter(room => room.status === 'maintenance').length;
    const repairRooms = maintenanceRooms.filter(room => room.status === 'reparation').length;
    const orderRooms = maintenanceRooms.filter(room => room.status === 'commande').length;
    const completedRooms = maintenanceRooms.filter(room => room.status === 'termine').length;
    
>>>>>>> 0acc5a3a
    const urgentRooms = maintenanceRooms.filter(room => {
      const startDate = new Date(room.dateDebut);
      const today = new Date();
      const daysDiff = Math.floor((today.getTime() - startDate.getTime()) / (1000 * 60 * 60 * 24));
      return daysDiff > 7; // Plus de 7 jours
    }).length;

    // Utiliser les statistiques de l'API si disponibles, sinon calculer localement
    const apiStats = getTaskStatistics ? getTaskStatistics() : null;
    const totalTodos = apiStats?.total || maintenanceTasks.length;
    const pendingTodos = apiStats?.enAttente || maintenanceTasks.filter(task => task.statut === 'en_attente').length;
    const inProgressTodos = apiStats?.enCours || maintenanceTasks.filter(task => task.statut === 'en_cours').length;
    const completedTodos = apiStats?.terminees || maintenanceTasks.filter(task => task.statut === 'terminee').length;

    return {
      totalRoomsInEstablishment,
      availableRooms,
      occupiedRooms,
      maintenanceCount,
      criticalRooms,
      highPriorityRooms,
      mediumPriorityRooms,
      lowPriorityRooms,
      maintenanceStatus,
      repairRooms,
      orderRooms,
      completedRooms,
      urgentRooms,
      totalTodos,
      pendingTodos,
      inProgressTodos,
      completedTodos
    };
  }

<<<<<<< HEAD
  if (roomsLoading || loading) {
=======
  if (roomsLoading || loading || tasksLoading) {
>>>>>>> 0acc5a3a
    return (
      <div className="flex items-center justify-center py-8">
        <RefreshCw className="h-6 w-6 animate-spin text-gray-400" />
        <span className="ml-2 text-gray-600">Chargement de la maintenance...</span>
      </div>
    );
  }

  return (
    <div className="space-y-6">
      {/* En-tête ultra-compact */}
      <div className="flex items-center justify-between bg-white border border-gray-200 rounded-lg px-4 py-2.5 shadow-sm">
        <div className="flex items-center gap-3">
          <Wrench className="h-4 w-4 text-blue-600 mt-0.5" />
          <span className="text-lg font-semibold text-gray-900">Maintenance</span>
          {selectedHotel && (
            <Badge variant="secondary" className="text-xs px-2 py-0.5">
              {selectedHotel.nom}
            </Badge>
          )}
        </div>
        <div className="flex items-center gap-2">
          {viewMode === 'detail' && (
            <Button variant="outline" onClick={handleBackToGrid} size="sm">
              <ArrowLeft className="h-3 w-3" />
            </Button>
          )}
          <Button onClick={() => setShowAddRoomModal(true)} size="sm" className="px-3 py-1.5 text-xs">
            <Plus className="h-3 w-3 mr-1" />
            Ajouter
          </Button>
          <Button variant="outline" onClick={() => setShowAddItemModal(true)} size="sm" className="px-3 py-1.5 text-xs">
            <Settings className="h-3 w-3" />
          </Button>
        </div>
      </div>

      {viewMode === 'grid' ? (
        <>
          {/* Statistiques - Version optimisée */}
          <Card className="transition-all duration-300">
            <CardHeader className="py-3 px-4">
              <div className="flex items-center justify-between">
                <CardTitle className="flex items-center text-base">
                  <BarChart3 className="h-4 w-4 mr-2" />
                  Statistiques de maintenance
                </CardTitle>
                <Button
                  variant="ghost"
                  size="sm"
                  onClick={() => setStatsCollapsed(!statsCollapsed)}
                  className="h-7 w-7 p-0"
                >
                  {statsCollapsed ? <ChevronDown className="h-4 w-4" /> : <ChevronUp className="h-4 w-4" />}
                </Button>
              </div>
            </CardHeader>
            {!statsCollapsed && (
              <CardContent className="pt-0 pb-4 px-4">
                <div className="grid grid-cols-2 sm:grid-cols-3 lg:grid-cols-6 gap-3">
                  {/* Carte Critiques - Design amélioré */}
                  <div className="relative group overflow-hidden bg-gradient-to-br from-red-500 to-red-600 rounded-xl p-3 shadow-lg hover:shadow-xl transition-all duration-300 hover:scale-105 cursor-pointer">
                    <div className="absolute inset-0 bg-white opacity-10"></div>
                    <div className="relative">
                      <div className="flex items-center justify-between mb-1">
                        <AlertCircle className="h-5 w-5 text-white opacity-90" />
                        <span className="text-2xl font-bold text-white">{getStatistics().criticalRooms}</span>
                      </div>
                      <p className="text-xs text-white opacity-90 font-medium">Critiques</p>
                      {getStatistics().criticalRooms > 0 && (
                        <div className="absolute -top-1 -right-1 w-2 h-2 bg-white rounded-full animate-pulse"></div>
                      )}
                    </div>
                  </div>

                  {/* Carte Urgentes */}
                  <div className="relative group overflow-hidden bg-gradient-to-br from-orange-500 to-orange-600 rounded-xl p-3 shadow-lg hover:shadow-xl transition-all duration-300 hover:scale-105 cursor-pointer">
                    <div className="absolute inset-0 bg-white opacity-10"></div>
                    <div className="relative">
                      <div className="flex items-center justify-between mb-1">
                        <AlertTriangle className="h-5 w-5 text-white opacity-90" />
                        <span className="text-2xl font-bold text-white">{getStatistics().urgentRooms}</span>
                      </div>
                      <p className="text-xs text-white opacity-90 font-medium">Urgentes</p>
                      {getStatistics().urgentRooms > 2 && (
                        <div className="absolute -top-1 -right-1">
                          <span className="relative flex h-2 w-2">
                            <span className="animate-ping absolute inline-flex h-full w-full rounded-full bg-white opacity-75"></span>
                            <span className="relative inline-flex rounded-full h-2 w-2 bg-white"></span>
                          </span>
                        </div>
                      )}
                    </div>
                  </div>

                  {/* Carte Haute priorité */}
                  <div className="relative group overflow-hidden bg-gradient-to-br from-amber-500 to-yellow-600 rounded-xl p-3 shadow-lg hover:shadow-xl transition-all duration-300 hover:scale-105 cursor-pointer">
                    <div className="absolute inset-0 bg-white opacity-10"></div>
                    <div className="relative">
                      <div className="flex items-center justify-between mb-1">
                        <TrendingUp className="h-5 w-5 text-white opacity-90" />
                        <span className="text-2xl font-bold text-white">{getStatistics().highPriorityRooms}</span>
                      </div>
                      <p className="text-xs text-white opacity-90 font-medium">Haute priorité</p>
                    </div>
                  </div>

                  {/* Carte En maintenance */}
                  <div className="relative group overflow-hidden bg-gradient-to-br from-blue-500 to-blue-600 rounded-xl p-3 shadow-lg hover:shadow-xl transition-all duration-300 hover:scale-105 cursor-pointer">
                    <div className="absolute inset-0 bg-white opacity-10"></div>
                    <div className="relative">
                      <div className="flex items-center justify-between mb-1">
                        <Wrench className="h-5 w-5 text-white opacity-90" />
                        <span className="text-2xl font-bold text-white">{getStatistics().maintenanceCount}</span>
                      </div>
                      <p className="text-xs text-white opacity-90 font-medium">Maintenance</p>
                      <div className="absolute bottom-0 left-0 right-0 h-1 bg-white opacity-20">
                        <div className="h-full bg-white opacity-60 animate-pulse" style={{width: `${(getStatistics().maintenanceCount / (getStatistics().totalRoomsInEstablishment || 1)) * 100}%`}}></div>
                      </div>
                    </div>
                  </div>

                  {/* Carte En réparation */}
                  <div className="relative group overflow-hidden bg-gradient-to-br from-purple-500 to-purple-600 rounded-xl p-3 shadow-lg hover:shadow-xl transition-all duration-300 hover:scale-105 cursor-pointer">
                    <div className="absolute inset-0 bg-white opacity-10"></div>
                    <div className="relative">
                      <div className="flex items-center justify-between mb-1">
                        <Settings className="h-5 w-5 text-white opacity-90 group-hover:animate-spin" />
                        <span className="text-2xl font-bold text-white">{getStatistics().repairRooms}</span>
                      </div>
                      <p className="text-xs text-white opacity-90 font-medium">Réparation</p>
                    </div>
                  </div>

                  {/* Carte Tâches en cours */}
                  <div className="relative group overflow-hidden bg-gradient-to-br from-emerald-500 to-green-600 rounded-xl p-3 shadow-lg hover:shadow-xl transition-all duration-300 hover:scale-105 cursor-pointer">
                    <div className="absolute inset-0 bg-white opacity-10"></div>
                    <div className="relative">
                      <div className="flex items-center justify-between mb-1">
                        <Activity className="h-5 w-5 text-white opacity-90" />
                        <span className="text-2xl font-bold text-white">{getStatistics().inProgressTodos}</span>
                      </div>
                      <p className="text-xs text-white opacity-90 font-medium">Tâches actives</p>
                      {getStatistics().inProgressTodos > 0 && (
                        <div className="absolute top-1 right-1">
                          <div className="h-1.5 w-1.5 bg-white rounded-full animate-pulse"></div>
                        </div>
                      )}
                    </div>
                  </div>
                </div>

                {/* Barre de progression globale */}
                <div className="mt-4 bg-gray-100 rounded-lg p-2">
                  <div className="flex items-center justify-between text-xs text-gray-600 mb-1">
                    <span>Progression globale</span>
                    <span className="font-medium">{Math.round((getStatistics().completedRooms / (getStatistics().totalRoomsInEstablishment || 1)) * 100)}%</span>
                  </div>
                  <div className="w-full bg-gray-200 rounded-full h-2 overflow-hidden">
                    <div 
                      className="h-full bg-gradient-to-r from-blue-500 to-green-500 rounded-full transition-all duration-500"
                      style={{width: `${(getStatistics().completedRooms / (getStatistics().totalRoomsInEstablishment || 1)) * 100}%`}}
                    ></div>
                  </div>
                </div>
              </CardContent>
            )}
          </Card>

          {/* Filtres - Version optimisée */}
          <Card className="transition-all duration-300">
            <CardHeader className="py-3 px-4">
              <div className="flex items-center justify-between">
                <CardTitle className="flex items-center text-base">
                  <Filter className="h-4 w-4 mr-2" />
                  Filtres
                </CardTitle>
                <Button
                  variant="ghost"
                  size="sm"
                  onClick={() => setFiltersCollapsed(!filtersCollapsed)}
                  className="h-7 w-7 p-0"
                >
                  {filtersCollapsed ? <ChevronDown className="h-4 w-4" /> : <ChevronUp className="h-4 w-4" />}
                </Button>
              </div>
            </CardHeader>
            {!filtersCollapsed && (
              <CardContent className="pt-0 pb-3 px-4">
                <div className="flex flex-wrap gap-3 items-end">
                  {/* Recherche */}
                  <div className="flex-1 min-w-[200px]">
                    <div className="relative">
                      <Search className="absolute left-2 top-1/2 transform -translate-y-1/2 h-4 w-4 text-gray-400" />
                      <input
                        type="text"
                        placeholder="Rechercher..."
                        value={searchTerm}
                        onChange={(e) => setSearchTerm(e.target.value)}
                        className="w-full pl-8 pr-2 py-1.5 text-sm border border-gray-300 rounded-md focus:outline-none focus:ring-1 focus:ring-blue-500"
                      />
                    </div>
                  </div>
                  
                  {/* Statut */}
                  <select
                    value={statusFilter}
                    onChange={(e) => setStatusFilter(e.target.value)}
                    className="px-2 py-1.5 text-sm border border-gray-300 rounded-md focus:outline-none focus:ring-1 focus:ring-blue-500"
                  >
                    <option value="all">Tous les statuts</option>
                    <option value="maintenance">En maintenance</option>
                    <option value="reparation">En réparation</option>
                    <option value="commande">Commande en cours</option>
                    <option value="termine">Terminé</option>
                    <option value="disponible">Disponible</option>
                    <option value="occupee">Occupée</option>
                  </select>
                  
                  {/* Priorité */}
                  <select
                    value={priorityFilter}
                    onChange={(e) => setPriorityFilter(e.target.value)}
                    className="px-2 py-1.5 text-sm border border-gray-300 rounded-md focus:outline-none focus:ring-1 focus:ring-blue-500"
                  >
                    <option value="all">Toutes les priorités</option>
                    <option value="critique">Critique</option>
                    <option value="haute">Haute</option>
                    <option value="moyenne">Moyenne</option>
                    <option value="basse">Basse</option>
                  </select>
                  
                  {/* Réinitialiser */}
                  <Button 
                    variant="outline" 
                    size="sm"
                    onClick={() => {
                      setStatusFilter('all');
                      setPriorityFilter('all');
                      setSearchTerm('');
                    }}
                    className="px-3 py-1.5 h-auto text-sm"
                  >
                    Réinitialiser
                  </Button>
                </div>
              </CardContent>
            )}
          </Card>

          {/* Grille des chambres */}
          <Card>
            <CardHeader>
              <CardTitle className="flex items-center justify-between">
                <div className="flex items-center">
                  <Building className="h-5 w-5 mr-2" />
                  Toutes les chambres ({filteredRooms.length})
                  {selectedHotel && (
                    <span className="ml-2 text-sm text-blue-600">
                      ({selectedHotel.nom})
                    </span>
                  )}
                </div>
              </CardTitle>
            </CardHeader>
            <CardContent>
              {filteredRooms.length > 0 ? (
                <div className="grid grid-cols-1 md:grid-cols-2 lg:grid-cols-3 xl:grid-cols-4 gap-4">
                  {filteredRooms.map((room) => (
                    <div 
                      key={room.id} 
                      className={`border rounded-lg p-4 transition-all duration-200 group relative ${
                        room.isMaintenanceRoom 
                          ? 'border-orange-200 bg-orange-50 hover:bg-orange-100 cursor-pointer hover:shadow-md' 
                          : room.status === 'disponible'
                          ? 'border-green-200 bg-green-50 hover:bg-green-100 cursor-pointer hover:shadow-sm'
                          : 'border-blue-200 bg-blue-50 hover:bg-blue-100 cursor-default'
                      } ${roomUpdating[room.id] ? 'opacity-50 pointer-events-none' : ''}`}
                      onClick={() => handleRoomClick(room)}
                    >
                      <div className="flex items-center justify-between mb-3">
                        <div className="flex items-center gap-2">
                          <h3 className="text-lg font-semibold text-gray-900">Chambre {room.numero}</h3>
                          {room.isMaintenanceRoom && (
                            <div className="w-2 h-2 bg-orange-500 rounded-full animate-pulse"></div>
                          )}
                        </div>
                        <div className="flex items-center gap-2">
                          <Badge className={getStatusColor(room.status)}>
                            {getStatusIcon(room.status)}
                            <span className="ml-1">
                              {room.status === 'maintenance' ? 'Maintenance' :
                               room.status === 'disponible' ? 'Disponible' :
                               room.status === 'occupee' ? 'Occupée' :
                               room.status}
                            </span>
                          </Badge>
                          {room.isMaintenanceRoom && room.priorite && (
                            <Badge variant="outline" className={getPriorityColor(room.priorite)}>
                              {room.priorite}
                            </Badge>
                          )}
                          
                          {/* Dropdown pour changer le statut */}
                          <DropdownMenu>
                            <DropdownMenuTrigger asChild>
                              <Button
                                variant="ghost"
                                size="sm"
                                className="h-6 w-6 p-0 opacity-0 group-hover:opacity-100 transition-opacity"
                                onClick={(e) => e.stopPropagation()}
                                disabled={roomUpdating[room.id]}
                              >
                                {roomUpdating[room.id] ? (
                                  <Loader2 className="h-3 w-3 animate-spin" />
                                ) : (
                                  <MoreHorizontal className="h-3 w-3" />
                                )}
                              </Button>
                            </DropdownMenuTrigger>
                            <DropdownMenuContent align="end">
                              {getValidTransitions(room.status).map((status) => {
                                const statusInfo = {
                                  'disponible': { label: 'Disponible', icon: CheckCircle, color: 'text-green-600' },
                                  'occupee': { label: 'Occupée', icon: Bed, color: 'text-blue-600' },
                                  'maintenance': { label: 'Maintenance', icon: Wrench, color: 'text-orange-600' }
                                }[status];
                                
                                const Icon = statusInfo.icon;
                                
                                return (
                                  <DropdownMenuItem
                                    key={status}
                                    onClick={() => handleStatusChangeWithConfirmation(room.id, status)}
                                    className="flex items-center gap-2 cursor-pointer"
                                  >
                                    <Icon className={`h-4 w-4 ${statusInfo.color}`} />
                                    {statusInfo.label}
                                  </DropdownMenuItem>
                                );
                              })}
                            </DropdownMenuContent>
                          </DropdownMenu>
                        </div>
                      </div>
                      
                      <p className="text-gray-600 text-sm mb-3 line-clamp-2">{room.description}</p>
                      
                      <div className="space-y-2 text-xs text-gray-500">
                        {room.isMaintenanceRoom ? (
                          // Informations détaillées pour les chambres en maintenance
                          <>
                            <div className="flex items-center">
                              <Calendar className="h-3 w-3 mr-1" />
                              <span>Début: {new Date(room.dateDebut).toLocaleDateString('fr-FR')}</span>
                            </div>
                            {room.responsable && (
                              <div className="flex items-center">
                                <User className="h-3 w-3 mr-1" />
                                <span>{room.responsable}</span>
                              </div>
                            )}
                            <div className="flex items-center justify-between">
                              <span>Tâches:</span>
<<<<<<< HEAD
                              <span className="font-medium">{getTodosForRoom(room.id).length}</span>
=======
                              <span className="font-medium">{getTasksForRoom(room.id).length}</span>
>>>>>>> 0acc5a3a
                            </div>
                            {room.coutEstime && room.coutEstime > 0 && (
                              <div className="flex items-center justify-between">
                                <span>Coût estimé:</span>
                                <span className="font-medium text-orange-600">{room.coutEstime}€</span>
                              </div>
                            )}
                          </>
                        ) : (
                          // Informations basiques pour les chambres disponibles/occupées
                          <div className="text-center py-2">
                            <div className="text-sm text-gray-600 mb-1">
                              {room.status === 'disponible' ? 'Chambre prête pour réservation' : 'Chambre actuellement occupée'}
                            </div>
                            {!room.isMaintenanceRoom && (
                              <div className="text-xs text-gray-400">
                                {room.status === 'disponible' ? 'Cliquer pour voir les détails' : 'Informations limitées'}
                              </div>
                            )}
                          </div>
                        )}
                      </div>
                    </div>
                  ))}
                </div>
              ) : (
                <div className="text-center py-8">
                  <Wrench className="h-12 w-12 text-gray-400 mx-auto mb-4" />
                  <h3 className="text-lg font-medium text-gray-900 mb-2">Aucune chambre trouvée</h3>
                  <p className="text-gray-500">
                    {selectedHotel 
                      ? `Aucune chambre trouvée pour ${selectedHotel.nom} avec les critères actuels.`
                      : 'Sélectionnez un établissement dans les paramètres pour voir les chambres.'
                    }
                    {roomsError && (
                      <span className="block mt-2 text-red-600">
                        Erreur lors du chargement des chambres.
                      </span>
                    )}
                  </p>
                </div>
              )}
            </CardContent>
          </Card>
        </>
      ) : (
        // Vue détaillée avec To-Do list
        selectedRoomForDetail && (
          <div className="space-y-6">
            {/* Informations de la chambre */}
            <Card>
              <CardHeader>
                <CardTitle className="flex items-center justify-between">
                  <div className="flex items-center">
                    <Bed className="h-5 w-5 mr-2" />
                    Chambre {selectedRoomForDetail.numero}
                  </div>
                  <div className="flex items-center space-x-2">
                    <Badge className={getStatusColor(selectedRoomForDetail.status)}>
                      {getStatusIcon(selectedRoomForDetail.status)}
                      <span className="ml-1">{selectedRoomForDetail.status}</span>
                    </Badge>
                    <Badge className={getPriorityColor(selectedRoomForDetail.priorite)}>
                      {selectedRoomForDetail.priorite}
                    </Badge>
                  </div>
                </CardTitle>
              </CardHeader>
              <CardContent>
                <div className="grid grid-cols-1 md:grid-cols-2 gap-4">
                  <div>
                    <h4 className="font-medium text-gray-900 mb-2">Description</h4>
                    <p className="text-gray-600">{selectedRoomForDetail.description}</p>
                  </div>
                  <div className="space-y-2">
                    <div className="flex items-center justify-between">
                      <span className="text-sm text-gray-500">Début:</span>
                      <span className="text-sm font-medium">
                        {new Date(selectedRoomForDetail.dateDebut).toLocaleDateString('fr-FR')}
                      </span>
                    </div>
                    {selectedRoomForDetail.dateFin && (
                      <div className="flex items-center justify-between">
                        <span className="text-sm text-gray-500">Fin:</span>
                        <span className="text-sm font-medium">
                          {new Date(selectedRoomForDetail.dateFin).toLocaleDateString('fr-FR')}
                        </span>
                      </div>
                    )}
                    {selectedRoomForDetail.responsable && (
                      <div className="flex items-center justify-between">
                        <span className="text-sm text-gray-500">Responsable:</span>
                        <span className="text-sm font-medium">{selectedRoomForDetail.responsable}</span>
                      </div>
                    )}
                    {selectedRoomForDetail.coutEstime && (
                      <div className="flex items-center justify-between">
                        <span className="text-sm text-gray-500">Coût estimé:</span>
                        <span className="text-sm font-medium">€{selectedRoomForDetail.coutEstime}</span>
                      </div>
                    )}
                  </div>
                </div>
              </CardContent>
            </Card>

            {/* To-Do List */}
            <Card>
              <CardHeader>
                <CardTitle className="flex items-center justify-between">
                  <div className="flex items-center">
                    <CheckCircle className="h-5 w-5 mr-2" />
                    Liste des tâches
                  </div>
                  <Button 
                    size="sm"
                    onClick={() => {
                      setSelectedRoom(selectedRoomForDetail);
                      setShowAddTodoModal(true);
                    }}
                  >
                    <Plus className="h-4 w-4 mr-2" />
                    Ajouter une tâche
                  </Button>
                </CardTitle>
              </CardHeader>
              <CardContent>
                <div className="space-y-3">
                  {getTasksForRoom(selectedRoomForDetail.id).length > 0 ? (
                    getTasksForRoom(selectedRoomForDetail.id).map((task, index) => (
                      <div key={task.id} className="border border-gray-200 rounded-lg p-4 hover:bg-gray-50">
                        <div className="flex items-start justify-between">
                          <div className="flex-1">
                            <div className="flex items-center space-x-3 mb-2">
                              <h4 className="font-medium text-gray-900">{task.titre}</h4>
                              <Badge className={getPriorityColor(task.priorite)}>
                                {task.priorite}
                              </Badge>
                              <Badge variant="outline" className={
                                task.statut === 'terminee' ? 'bg-green-100 text-green-800' :
                                task.statut === 'en_cours' ? 'bg-blue-100 text-blue-800' : 'bg-gray-100 text-gray-800'
                              }>
                                {task.statut === 'terminee' ? 'Terminé' :
                                 task.statut === 'en_cours' ? 'En cours' : 'En attente'}
                              </Badge>
                            </div>
                            
                            <p className="text-gray-600 text-sm mb-3">{task.description}</p>
                            
                            <div className="flex items-center space-x-4 text-xs text-gray-500">
                              {task.responsable && (
                                <span className="flex items-center">
                                  <User className="h-3 w-3 mr-1" />
                                  {task.responsable}
                                </span>
                              )}
                              {task.date_echeance && (
                                <span className="flex items-center">
                                  <Calendar className="h-3 w-3 mr-1" />
                                  Échéance: {new Date(task.date_echeance).toLocaleDateString('fr-FR')}
                                </span>
                              )}
                            </div>
                            
                            {task.notes && (
                              <div className="mt-2 p-2 bg-gray-100 rounded text-xs">
                                <span className="font-medium">Notes:</span> {task.notes}
                              </div>
                            )}
                          </div>
                          
                          <div className="flex items-center space-x-2">
                            <select
                              value={task.statut}
                              onChange={(e) => updateTaskStatus(task.id, e.target.value as any)}
                              className="text-xs px-2 py-1 border border-gray-300 rounded"
                            >
                              <option value="en_attente">En attente</option>
                              <option value="en_cours">En cours</option>
                              <option value="terminee">Terminé</option>
                              <option value="annulee">Annulé</option>
                            </select>
                            <select
                              value={task.priorite}
                              onChange={(e) => updateTaskPriority(task.id, e.target.value as any)}
                              className="text-xs px-2 py-1 border border-gray-300 rounded"
                            >
                              <option value="faible">Faible</option>
                              <option value="moyenne">Moyenne</option>
                              <option value="haute">Haute</option>
                              <option value="urgente">Urgente</option>
                            </select>
                            <Button 
                              variant="ghost" 
                              size="sm"
                              onClick={() => deleteTaskHandler(task.id)}
                              className="text-red-600 hover:text-red-700"
                            >
                              <Trash2 className="h-4 w-4" />
                            </Button>
                          </div>
                        </div>
                      </div>
                    ))
                  ) : (
                    <div className="text-center py-8">
                      <CheckCircle className="h-12 w-12 text-gray-400 mx-auto mb-4" />
                      <h3 className="text-lg font-medium text-gray-900 mb-2">Aucune tâche</h3>
                      <p className="text-gray-500 mb-4">
                        Aucune tâche n'a été créée pour cette chambre.
                      </p>
                      <Button 
                        onClick={() => {
                          setSelectedRoom(selectedRoomForDetail);
                          setShowAddTodoModal(true);
                        }}
                      >
                        <Plus className="h-4 w-4 mr-2" />
                        Créer la première tâche
                      </Button>
                    </div>
                  )}
                </div>
              </CardContent>
            </Card>
          </div>
        )
      )}

      {/* Modal de confirmation de changement de statut */}
      {confirmModal.isOpen && (
        <div className="fixed inset-0 bg-black bg-opacity-50 flex items-center justify-center z-50">
          <div className="bg-white rounded-lg p-6 w-full max-w-md">
            <h3 className="text-lg font-semibold mb-4">Confirmer le changement de statut</h3>
            
            <div className="mb-6">
              <p className="text-gray-600">
                Voulez-vous vraiment changer le statut de la chambre de
                <span className="font-medium mx-1">
                  {confirmModal.currentStatus === 'maintenance' ? 'maintenance' :
                   confirmModal.currentStatus === 'disponible' ? 'disponible' :
                   confirmModal.currentStatus === 'occupee' ? 'occupée' : confirmModal.currentStatus}
                </span>
                vers
                <span className="font-medium mx-1">
                  {confirmModal.newStatus === 'maintenance' ? 'maintenance' :
                   confirmModal.newStatus === 'disponible' ? 'disponible' :
                   confirmModal.newStatus === 'occupee' ? 'occupée' : confirmModal.newStatus}
                </span>?
              </p>
              
              {confirmModal.currentStatus === 'occupee' && confirmModal.newStatus === 'maintenance' && (
                <div className="mt-4 p-3 bg-orange-50 border border-orange-200 rounded-lg">
                  <p className="text-sm text-orange-700">
                    ⚠️ Cette chambre est actuellement occupée. Assurez-vous que le client a été relocalisé.
                  </p>
                </div>
              )}
              
              {confirmModal.currentStatus === 'occupee' && confirmModal.newStatus === 'disponible' && (
                <div className="mt-4 p-3 bg-blue-50 border border-blue-200 rounded-lg">
                  <p className="text-sm text-blue-700">
                    ℹ️ Assurez-vous que le client a bien quitté la chambre et que le nettoyage est terminé.
                  </p>
                </div>
              )}
              
              {confirmModal.currentStatus === 'maintenance' && confirmModal.newStatus === 'occupee' && (
                <div className="mt-4 p-3 bg-blue-50 border border-blue-200 rounded-lg">
                  <p className="text-sm text-blue-700">
                    ℹ️ Assurez-vous que la maintenance est terminée avant de marquer cette chambre comme occupée.
                  </p>
                </div>
              )}
            </div>
            
            <div className="flex justify-end space-x-3">
              <Button 
                variant="outline" 
                onClick={() => setConfirmModal({ isOpen: false })}
              >
                Annuler
              </Button>
              <Button onClick={confirmStatusChange}>
                Confirmer
              </Button>
            </div>
          </div>
        </div>
      )}

      {/* Modal Ajouter une chambre */}
      {showAddRoomModal && (
        <div className="fixed inset-0 bg-black bg-opacity-50 flex items-center justify-center z-50">
          <div className="bg-white rounded-lg p-6 w-full max-w-md">
            <h3 className="text-lg font-semibold mb-4">Ajouter une chambre en maintenance</h3>
            
            <div className="space-y-4">
              <div>
                <label className="block text-sm font-medium text-gray-700 mb-1">Numéro de chambre *</label>
                <input
                  type="text"
                  value={newRoom.numero}
                  onChange={(e) => setNewRoom(prev => ({ ...prev, numero: e.target.value }))}
                  className="w-full px-3 py-2 border border-gray-300 rounded-md focus:outline-none focus:ring-2 focus:ring-blue-500"
                  placeholder="Ex: 101"
                />
              </div>
              
              <div>
                <label className="block text-sm font-medium text-gray-700 mb-1">Description</label>
                <textarea
                  value={newRoom.description}
                  onChange={(e) => setNewRoom(prev => ({ ...prev, description: e.target.value }))}
                  className="w-full px-3 py-2 border border-gray-300 rounded-md focus:outline-none focus:ring-2 focus:ring-blue-500"
                  rows={3}
                  placeholder="Description du problème..."
                />
              </div>
              
              <div>
                <label className="block text-sm font-medium text-gray-700 mb-1">Priorité</label>
                <select
                  value={newRoom.priorite}
                  onChange={(e) => setNewRoom(prev => ({ ...prev, priorite: e.target.value as any }))}
                  className="w-full px-3 py-2 border border-gray-300 rounded-md focus:outline-none focus:ring-2 focus:ring-blue-500"
                >
                  <option value="basse">Basse</option>
                  <option value="moyenne">Moyenne</option>
                  <option value="haute">Haute</option>
                  <option value="critique">Critique</option>
                </select>
              </div>
              
              <div>
                <label className="block text-sm font-medium text-gray-700 mb-1">Responsable</label>
                <input
                  type="text"
                  value={newRoom.responsable}
                  onChange={(e) => setNewRoom(prev => ({ ...prev, responsable: e.target.value }))}
                  className="w-full px-3 py-2 border border-gray-300 rounded-md focus:outline-none focus:ring-2 focus:ring-blue-500"
                  placeholder="Nom du responsable"
                />
              </div>
              
              <div>
                <label className="block text-sm font-medium text-gray-700 mb-1">Coût estimé (€)</label>
                <input
                  type="number"
                  value={newRoom.coutEstime}
                  onChange={(e) => setNewRoom(prev => ({ ...prev, coutEstime: Number(e.target.value) }))}
                  className="w-full px-3 py-2 border border-gray-300 rounded-md focus:outline-none focus:ring-2 focus:ring-blue-500"
                  placeholder="0"
                />
              </div>
            </div>
            
            <div className="flex justify-end space-x-3 mt-6">
              <Button variant="outline" onClick={() => setShowAddRoomModal(false)}>
                Annuler
              </Button>
              <Button onClick={handleAddRoom} disabled={!newRoom.numero.trim()}>
                Ajouter
              </Button>
            </div>
          </div>
        </div>
      )}

      {/* Modal Ajouter un élément de maintenance */}
      {showAddItemModal && (
        <div className="fixed inset-0 bg-black bg-opacity-50 flex items-center justify-center z-50">
          <div className="bg-white rounded-lg p-6 w-full max-w-md">
            <h3 className="text-lg font-semibold mb-4">Ajouter un élément de maintenance</h3>
            
            <div className="space-y-4">
              <div>
                <label className="block text-sm font-medium text-gray-700 mb-1">Nom *</label>
                <input
                  type="text"
                  value={newItem.nom}
                  onChange={(e) => setNewItem(prev => ({ ...prev, nom: e.target.value }))}
                  className="w-full px-3 py-2 border border-gray-300 rounded-md focus:outline-none focus:ring-2 focus:ring-blue-500"
                  placeholder="Ex: Réparation climatisation"
                />
              </div>
              
              <div>
                <label className="block text-sm font-medium text-gray-700 mb-1">Description</label>
                <textarea
                  value={newItem.description}
                  onChange={(e) => setNewItem(prev => ({ ...prev, description: e.target.value }))}
                  className="w-full px-3 py-2 border border-gray-300 rounded-md focus:outline-none focus:ring-2 focus:ring-blue-500"
                  rows={3}
                  placeholder="Description de l'élément..."
                />
              </div>
              
              <div>
                <label className="block text-sm font-medium text-gray-700 mb-1">Catégorie</label>
                <select
                  value={newItem.categorie}
                  onChange={(e) => setNewItem(prev => ({ ...prev, categorie: e.target.value as any }))}
                  className="w-full px-3 py-2 border border-gray-300 rounded-md focus:outline-none focus:ring-2 focus:ring-blue-500"
                >
                  <option value="plomberie">Plomberie</option>
                  <option value="electricite">Électricité</option>
                  <option value="mobilier">Mobilier</option>
                  <option value="climatisation">Climatisation</option>
                  <option value="securite">Sécurité</option>
                  <option value="autre">Autre</option>
                </select>
              </div>
              
              <div className="grid grid-cols-2 gap-4">
                <div>
                  <label className="block text-sm font-medium text-gray-700 mb-1">Coût moyen (€)</label>
                  <input
                    type="number"
                    value={newItem.coutMoyen}
                    onChange={(e) => setNewItem(prev => ({ ...prev, coutMoyen: Number(e.target.value) }))}
                    className="w-full px-3 py-2 border border-gray-300 rounded-md focus:outline-none focus:ring-2 focus:ring-blue-500"
                    placeholder="0"
                  />
                </div>
                
                <div>
                  <label className="block text-sm font-medium text-gray-700 mb-1">Durée moyenne (h)</label>
                  <input
                    type="number"
                    value={newItem.dureeMoyenne}
                    onChange={(e) => setNewItem(prev => ({ ...prev, dureeMoyenne: Number(e.target.value) }))}
                    className="w-full px-3 py-2 border border-gray-300 rounded-md focus:outline-none focus:ring-2 focus:ring-blue-500"
                    placeholder="1"
                  />
                </div>
              </div>
            </div>
            
            <div className="flex justify-end space-x-3 mt-6">
              <Button variant="outline" onClick={() => setShowAddItemModal(false)}>
                Annuler
              </Button>
              <Button onClick={handleAddItem} disabled={!newItem.nom.trim()}>
                Ajouter
              </Button>
            </div>
          </div>
        </div>
      )}

      {/* Modal Ajouter un To Do */}
      {showAddTodoModal && selectedRoom && (
        <div className="fixed inset-0 bg-black bg-opacity-50 flex items-center justify-center z-50">
          <div className="bg-white rounded-lg p-6 w-full max-w-md">
            <h3 className="text-lg font-semibold mb-4">Ajouter une tâche pour la chambre {selectedRoom.numero}</h3>
            
            <div className="space-y-4">
              <div>
                <label className="block text-sm font-medium text-gray-700 mb-1">Titre *</label>
                <input
                  type="text"
                  value={newTodo.titre}
                  onChange={(e) => setNewTodo(prev => ({ ...prev, titre: e.target.value }))}
                  className="w-full px-3 py-2 border border-gray-300 rounded-md focus:outline-none focus:ring-2 focus:ring-blue-500"
                  placeholder="Ex: Diagnostiquer le problème"
                />
              </div>
              
              <div>
                <label className="block text-sm font-medium text-gray-700 mb-1">Description</label>
                <textarea
                  value={newTodo.description}
                  onChange={(e) => setNewTodo(prev => ({ ...prev, description: e.target.value }))}
                  className="w-full px-3 py-2 border border-gray-300 rounded-md focus:outline-none focus:ring-2 focus:ring-blue-500"
                  rows={3}
                  placeholder="Description de la tâche..."
                />
              </div>
              
              <div>
                <label className="block text-sm font-medium text-gray-700 mb-1">Priorité</label>
                <select
                  value={newTodo.priorite}
                  onChange={(e) => setNewTodo(prev => ({ ...prev, priorite: e.target.value as any }))}
                  className="w-full px-3 py-2 border border-gray-300 rounded-md focus:outline-none focus:ring-2 focus:ring-blue-500"
                >
                  <option value="basse">Basse</option>
                  <option value="moyenne">Moyenne</option>
                  <option value="haute">Haute</option>
                  <option value="critique">Critique</option>
                </select>
              </div>
              
              <div>
                <label className="block text-sm font-medium text-gray-700 mb-1">Responsable</label>
                <input
                  type="text"
                  value={newTodo.responsable}
                  onChange={(e) => setNewTodo(prev => ({ ...prev, responsable: e.target.value }))}
                  className="w-full px-3 py-2 border border-gray-300 rounded-md focus:outline-none focus:ring-2 focus:ring-blue-500"
                  placeholder="Nom du responsable"
                />
              </div>
              
              <div>
                <label className="block text-sm font-medium text-gray-700 mb-1">Date d'échéance</label>
                <input
                  type="date"
                  value={newTodo.dateEcheance}
                  onChange={(e) => setNewTodo(prev => ({ ...prev, dateEcheance: e.target.value }))}
                  className="w-full px-3 py-2 border border-gray-300 rounded-md focus:outline-none focus:ring-2 focus:ring-blue-500"
                />
              </div>
              
              <div>
                <label className="block text-sm font-medium text-gray-700 mb-1">Notes</label>
                <textarea
                  value={newTodo.notes}
                  onChange={(e) => setNewTodo(prev => ({ ...prev, notes: e.target.value }))}
                  className="w-full px-3 py-2 border border-gray-300 rounded-md focus:outline-none focus:ring-2 focus:ring-blue-500"
                  rows={2}
                  placeholder="Notes supplémentaires..."
                />
              </div>
            </div>
            
            <div className="flex justify-end space-x-3 mt-6">
              <Button variant="outline" onClick={() => setShowAddTodoModal(false)}>
                Annuler
              </Button>
              <Button onClick={handleAddTodo} disabled={!newTodo.titre.trim()}>
                Ajouter
              </Button>
            </div>
          </div>
        </div>
      )}
    </div>
  );
}<|MERGE_RESOLUTION|>--- conflicted
+++ resolved
@@ -4,11 +4,7 @@
 import { Card, CardContent, CardHeader, CardTitle } from '../ui/card';
 import { Button } from '../ui/button';
 import { Badge } from '../ui/badge';
-<<<<<<< HEAD
-import { useRooms } from '@/hooks/useSupabase';
-=======
 import { useRooms, useMaintenanceTasks } from '@/hooks/useSupabase';
->>>>>>> 0acc5a3a
 import { useNotifications } from '@/hooks/useNotifications';
 import { 
   DropdownMenu, 
@@ -96,8 +92,6 @@
   const { rooms: realRooms, loading: roomsLoading, error: roomsError, updateRoomStatus } = useRooms(selectedHotel?.id);
   const { addNotification } = useNotifications();
   
-<<<<<<< HEAD
-=======
   // Récupérer les vraies tâches de maintenance
   const {
     tasks: maintenanceTasks,
@@ -109,7 +103,6 @@
     getTaskStatistics
   } = useMaintenanceTasks(selectedHotel?.id);
   
->>>>>>> 0acc5a3a
   const [maintenanceRooms, setMaintenanceRooms] = useState<MaintenanceRoom[]>([]);
   const [maintenanceItems, setMaintenanceItems] = useState<MaintenanceItem[]>([]);
   const [todos, setTodos] = useState<MaintenanceTodo[]>([]);
@@ -663,7 +656,6 @@
     const availableRooms = realRooms?.filter(room => room.statut === 'disponible').length || 0;
     const occupiedRooms = realRooms?.filter(room => room.statut === 'occupee').length || 0;
     const maintenanceCount = maintenanceRooms.length;
-<<<<<<< HEAD
     
     const criticalRooms = maintenanceRooms.filter(room => room.priorite === 'critique').length;
     const highPriorityRooms = maintenanceRooms.filter(room => room.priorite === 'haute').length;
@@ -675,19 +667,6 @@
     const orderRooms = maintenanceRooms.filter(room => room.status === 'commande').length;
     const completedRooms = maintenanceRooms.filter(room => room.status === 'termine').length;
     
-=======
-    
-    const criticalRooms = maintenanceRooms.filter(room => room.priorite === 'critique').length;
-    const highPriorityRooms = maintenanceRooms.filter(room => room.priorite === 'haute').length;
-    const mediumPriorityRooms = maintenanceRooms.filter(room => room.priorite === 'moyenne').length;
-    const lowPriorityRooms = maintenanceRooms.filter(room => room.priorite === 'basse').length;
-    
-    const maintenanceStatus = maintenanceRooms.filter(room => room.status === 'maintenance').length;
-    const repairRooms = maintenanceRooms.filter(room => room.status === 'reparation').length;
-    const orderRooms = maintenanceRooms.filter(room => room.status === 'commande').length;
-    const completedRooms = maintenanceRooms.filter(room => room.status === 'termine').length;
-    
->>>>>>> 0acc5a3a
     const urgentRooms = maintenanceRooms.filter(room => {
       const startDate = new Date(room.dateDebut);
       const today = new Date();
@@ -723,11 +702,7 @@
     };
   }
 
-<<<<<<< HEAD
-  if (roomsLoading || loading) {
-=======
   if (roomsLoading || loading || tasksLoading) {
->>>>>>> 0acc5a3a
     return (
       <div className="flex items-center justify-center py-8">
         <RefreshCw className="h-6 w-6 animate-spin text-gray-400" />
@@ -1092,11 +1067,7 @@
                             )}
                             <div className="flex items-center justify-between">
                               <span>Tâches:</span>
-<<<<<<< HEAD
-                              <span className="font-medium">{getTodosForRoom(room.id).length}</span>
-=======
                               <span className="font-medium">{getTasksForRoom(room.id).length}</span>
->>>>>>> 0acc5a3a
                             </div>
                             {room.coutEstime && room.coutEstime > 0 && (
                               <div className="flex items-center justify-between">
