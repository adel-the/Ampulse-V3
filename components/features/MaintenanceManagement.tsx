"use client";

import { useState, useEffect } from 'react';
import { Card, CardContent, CardHeader, CardTitle } from '../ui/card';
import { Button } from '../ui/button';
import { Badge } from '../ui/badge';
import { useRooms } from '@/hooks/useSupabase';
import { useNotifications } from '@/hooks/useNotifications';
import { 
  DropdownMenu, 
  DropdownMenuContent, 
  DropdownMenuItem, 
  DropdownMenuTrigger 
} from '../ui/dropdown-menu';
import { 
  Wrench, 
  Plus, 
  CheckCircle, 
  Clock, 
  AlertTriangle,
  Settings,
  Bed,
  Calendar,
  User,
  Search,
  Filter,
  Edit,
  Trash2,
  Eye,
  RefreshCw,
  ArrowLeft,
  ChevronUp,
  ChevronDown,
  AlertCircle,
  TrendingUp,
  BarChart3,
  Activity,
  Building,
  MoreHorizontal,
  Loader2
} from 'lucide-react';

interface MaintenanceRoom {
  id: number;
  numero: string;
  hotel: string;
  status: 'maintenance' | 'reparation' | 'commande' | 'termine' | 'disponible' | 'occupee';
  dateDebut: string;
  dateFin?: string;
  description: string;
  priorite: 'basse' | 'moyenne' | 'haute' | 'critique';
  responsable?: string;
  coutEstime?: number;
  isMaintenanceRoom?: boolean; // Indique si c'est une vraie chambre en maintenance
}

interface MaintenanceItem {
  id: number;
  nom: string;
  description: string;
  categorie: 'plomberie' | 'electricite' | 'mobilier' | 'climatisation' | 'securite' | 'autre';
  coutMoyen: number;
  dureeMoyenne: number; // en heures
}

interface MaintenanceTodo {
  id: number;
  roomId: number;
  itemId: number;
  titre: string;
  description: string;
  status: 'a_faire' | 'en_cours' | 'termine';
  priorite: 'basse' | 'moyenne' | 'haute' | 'critique';
  dateCreation: string;
  dateEcheance?: string;
  responsable?: string;
  notes?: string;
}

interface MaintenanceManagementProps {
  selectedHotel?: {
    id: number;
    nom: string;
    chambresTotal: number;
    chambresOccupees: number;
    tauxOccupation: number;
  } | null;
}

export default function MaintenanceManagement({ selectedHotel }: MaintenanceManagementProps) {
  // Récupérer les vraies chambres de l'établissement sélectionné
  const { rooms: realRooms, loading: roomsLoading, error: roomsError, updateRoomStatus } = useRooms(selectedHotel?.id);
  const { addNotification } = useNotifications();
  
  const [maintenanceRooms, setMaintenanceRooms] = useState<MaintenanceRoom[]>([]);
  const [maintenanceItems, setMaintenanceItems] = useState<MaintenanceItem[]>([]);
  const [todos, setTodos] = useState<MaintenanceTodo[]>([]);
  const [loading, setLoading] = useState(true);
  
  // États pour les modales et formulaires
  const [showAddRoomModal, setShowAddRoomModal] = useState(false);
  const [showAddItemModal, setShowAddItemModal] = useState(false);
  const [showAddTodoModal, setShowAddTodoModal] = useState(false);
  const [selectedRoom, setSelectedRoom] = useState<MaintenanceRoom | null>(null);
  
  // Nouveaux états pour la navigation
  const [viewMode, setViewMode] = useState<'grid' | 'detail'>('grid');
  const [selectedRoomForDetail, setSelectedRoomForDetail] = useState<MaintenanceRoom | null>(null);
  
  // États pour les filtres
  const [statusFilter, setStatusFilter] = useState<string>('all');
  const [priorityFilter, setPriorityFilter] = useState<string>('all');
  const [searchTerm, setSearchTerm] = useState('');
  
  // États pour les sections collapsibles
  const [statsCollapsed, setStatsCollapsed] = useState(false);
  const [filtersCollapsed, setFiltersCollapsed] = useState(false);
  
  // États pour les changements de statut
  const [roomUpdating, setRoomUpdating] = useState<Record<number, boolean>>({});
  const [confirmModal, setConfirmModal] = useState<{
    isOpen: boolean;
    roomId?: number;
    currentStatus?: string;
    newStatus?: string;
  }>({ isOpen: false });

  // États pour les formulaires
  const [newRoom, setNewRoom] = useState({
    numero: '',
    description: '',
    priorite: 'moyenne' as const,
    responsable: '',
    coutEstime: 0
  });

  const [newItem, setNewItem] = useState({
    nom: '',
    description: '',
    categorie: 'autre' as const,
    coutMoyen: 0,
    dureeMoyenne: 1
  });

  const [newTodo, setNewTodo] = useState({
    titre: '',
    description: '',
    priorite: 'moyenne' as const,
    responsable: '',
    dateEcheance: '',
    notes: ''
  });

  // Fonctions utilitaires pour générer les données de maintenance
  const generateMaintenanceDescription = (roomNumber: string): string => {
    const descriptions = [
      'Problème de climatisation',
      'Réparation robinetterie',
      'Attente pièces détachées',
      'Maintenance électrique',
      'Rénovation salle de bain',
      'Changement revêtement sol',
      'Réparation fenêtre',
      'Maintenance chauffage'
    ];
    return descriptions[parseInt(roomNumber) % descriptions.length] || 'Maintenance générale';
  };

  const generatePriority = (index: number): 'basse' | 'moyenne' | 'haute' | 'critique' => {
    const priorities: ('basse' | 'moyenne' | 'haute' | 'critique')[] = ['haute', 'moyenne', 'basse', 'critique'];
    return priorities[index % priorities.length] || 'moyenne';
  };

  const generateResponsable = (index: number): string => {
    const responsables = ['Jean Dupont', 'Marie Martin', 'Pierre Bernard', 'Sophie Dubois', 'Luc Moreau'];
    return responsables[index % responsables.length] || 'Non assigné';
  };

  // Traiter les vraies données de chambres - TOUTES les chambres
  useEffect(() => {
    const processRealRooms = () => {
      if (!realRooms) return;

      // Transformer toutes les chambres avec enrichissement pour celles en maintenance
      const allRoomsData: MaintenanceRoom[] = realRooms
        .map((room, index) => {
          const isMaintenanceRoom = room.statut === 'maintenance';
          
          const baseRoom = {
            id: room.id,
            numero: room.numero,
            hotel: selectedHotel?.nom || 'Établissement',
            status: room.statut as 'maintenance' | 'reparation' | 'commande' | 'termine' | 'disponible' | 'occupee',
            dateDebut: new Date().toISOString().split('T')[0],
            description: room.description || '',
            priorite: 'moyenne' as const,
            responsable: undefined,
            coutEstime: 0,
            isMaintenanceRoom
          };

          // Enrichir les données pour les chambres en maintenance
          if (isMaintenanceRoom) {
            return {
              ...baseRoom,
              description: room.description || generateMaintenanceDescription(room.numero),
              priorite: generatePriority(index),
              responsable: generateResponsable(index),
              coutEstime: Math.floor(Math.random() * 500) + 100
            };
          }

          // Pour les chambres disponibles et occupées, données basiques
          return {
            ...baseRoom,
            description: `Chambre ${room.statut === 'disponible' ? 'disponible' : 'occupée'} - ${room.category_id ? 'Catégorie définie' : 'Standard'}`,
            responsable: undefined
          };
        });

      setMaintenanceRooms(allRoomsData);

      const demoItems: MaintenanceItem[] = [
        {
          id: 1,
          nom: 'Réparation climatisation',
          description: 'Maintenance et réparation des systèmes de climatisation',
          categorie: 'climatisation',
          coutMoyen: 300,
          dureeMoyenne: 4
        },
        {
          id: 2,
          nom: 'Réparation plomberie',
          description: 'Réparation des fuites et remplacement de robinetterie',
          categorie: 'plomberie',
          coutMoyen: 150,
          dureeMoyenne: 2
        },
        {
          id: 3,
          nom: 'Réparation électrique',
          description: 'Maintenance des installations électriques',
          categorie: 'electricite',
          coutMoyen: 200,
          dureeMoyenne: 3
        },
        {
          id: 4,
          nom: 'Réparation mobilier',
          description: 'Réparation et remplacement de mobilier',
          categorie: 'mobilier',
          coutMoyen: 100,
          dureeMoyenne: 1
        }
      ];

      const demoTodos: MaintenanceTodo[] = [
        {
          id: 1,
          roomId: 1,
          itemId: 1,
          titre: 'Diagnostic climatisation',
          description: 'Vérifier le système de climatisation de la chambre 101',
          status: 'en_cours',
          priorite: 'haute',
          dateCreation: '2024-01-15',
          dateEcheance: '2024-01-18',
          responsable: 'Jean Dupont',
          notes: 'Système en panne, température non régulée'
        },
        {
          id: 2,
          roomId: 2,
          itemId: 2,
          titre: 'Remplacement robinet',
          description: 'Remplacer le robinet de la salle de bain',
          status: 'termine',
          priorite: 'moyenne',
          dateCreation: '2024-01-10',
          dateEcheance: '2024-01-15',
          responsable: 'Marie Martin',
          notes: 'Robinet remplacé avec succès'
        }
      ];

      setMaintenanceItems(demoItems);
      setTodos(demoTodos);
      setLoading(false);
    };

    if (!roomsLoading && realRooms) {
      processRealRooms();
    } else if (!selectedHotel) {
      // Si aucun établissement sélectionné, vider les données
      setMaintenanceRooms([]);
      setLoading(false);
    }
  }, [realRooms, roomsLoading, selectedHotel]); // Regénérer les données quand les chambres ou l'établissement changent

  // Filtrer les chambres en maintenance par critères
  const filteredRooms = maintenanceRooms.filter(room => {
    const matchesStatus = statusFilter === 'all' || room.status === statusFilter;
    const matchesPriority = priorityFilter === 'all' || room.priorite === priorityFilter;
    const matchesSearch = room.numero.toLowerCase().includes(searchTerm.toLowerCase()) ||
                         room.description.toLowerCase().includes(searchTerm.toLowerCase());
    return matchesStatus && matchesPriority && matchesSearch;
  });

  // Obtenir les todos pour une chambre spécifique
  const getTodosForRoom = (roomId: number) => {
    return todos.filter(todo => todo.roomId === roomId);
  };

  // Obtenir le nom de l'élément de maintenance
  const getItemName = (itemId: number) => {
    const item = maintenanceItems.find(item => item.id === itemId);
    return item ? item.nom : 'Élément inconnu';
  };

  // Gestionnaires d'événements
  const handleAddRoom = () => {
    if (newRoom.numero.trim()) {
      const room: MaintenanceRoom = {
        id: Date.now(),
        numero: newRoom.numero,
        hotel: selectedHotel?.nom || 'Établissement',
        status: 'maintenance',
        dateDebut: new Date().toISOString().split('T')[0],
        description: newRoom.description,
        priorite: newRoom.priorite,
        responsable: newRoom.responsable,
        coutEstime: newRoom.coutEstime
      };
      setMaintenanceRooms([...maintenanceRooms, room]);
      setNewRoom({
        numero: '',
        description: '',
        priorite: 'moyenne',
        responsable: '',
        coutEstime: 0
      });
      setShowAddRoomModal(false);
    }
  };

  const handleAddItem = () => {
    if (newItem.nom.trim()) {
      const item: MaintenanceItem = {
        id: Date.now(),
        nom: newItem.nom,
        description: newItem.description,
        categorie: newItem.categorie,
        coutMoyen: newItem.coutMoyen,
        dureeMoyenne: newItem.dureeMoyenne
      };
      setMaintenanceItems([...maintenanceItems, item]);
      setNewItem({
        nom: '',
        description: '',
        categorie: 'autre',
        coutMoyen: 0,
        dureeMoyenne: 1
      });
      setShowAddItemModal(false);
    }
  };

<<<<<<< HEAD
  const handleAddTodo = () => {
    if (newTodo.titre.trim() && selectedRoom) {
      const todo: MaintenanceTodo = {
        id: Date.now(),
        roomId: selectedRoom.id,
        itemId: 1, // Par défaut
        titre: newTodo.titre,
        description: newTodo.description,
        status: 'a_faire',
        priorite: newTodo.priorite,
        dateCreation: new Date().toISOString().split('T')[0],
        dateEcheance: newTodo.dateEcheance || undefined,
        responsable: newTodo.responsable,
        notes: newTodo.notes
      };
      setTodos([...todos, todo]);
      setNewTodo({
        titre: '',
        description: '',
        priorite: 'moyenne',
        responsable: '',
        dateEcheance: '',
        notes: ''
      });
      setShowAddTodoModal(false);
    }
=======
  // Validation function for task data
  const validateTaskData = (taskData: any): { isValid: boolean; errors: string[] } => {
    const errors: string[] = [];
    
    // Required field validations
    if (!taskData.titre?.trim()) {
      errors.push('Le titre est requis');
    }
    if (!taskData.room_id) {
      errors.push('L\'ID de la chambre est requis');
    }
    
    // Priority validation
    const validPriorities = ['faible', 'moyenne', 'haute', 'urgente'];
    if (taskData.priorite && !validPriorities.includes(taskData.priorite)) {
      errors.push('Priorité invalide');
    }
    
    // Status validation
    const validStatuses = ['en_attente', 'en_cours', 'terminee', 'annulee'];
    if (taskData.statut && !validStatuses.includes(taskData.statut)) {
      errors.push('Statut invalide');
    }
    
    // Date validation
    if (taskData.date_echeance) {
      const echeanceDate = new Date(taskData.date_echeance);
      const today = new Date();
      today.setHours(0, 0, 0, 0);
      
      if (isNaN(echeanceDate.getTime())) {
        errors.push('Date d\'échéance invalide');
      } else if (echeanceDate < today) {
        errors.push('La date d\'échéance ne peut pas être dans le passé');
      }
    }
    
    return {
      isValid: errors.length === 0,
      errors
    };
  };

  const handleAddTodo = async () => {
    if (!newTodo.titre.trim() || !selectedRoom) {
      addNotification('error', 'Titre et chambre requis');
      return;
    }

    try {
      // Validate and map priority values correctly
      const priorityMapping: Record<string, 'faible' | 'moyenne' | 'haute' | 'urgente'> = {
        'basse': 'faible',
        'moyenne': 'moyenne', 
        'haute': 'haute',
        'critique': 'urgente'
      };
      
      const taskData = {
        titre: newTodo.titre.trim(),
        description: newTodo.description?.trim() || null,
        priorite: priorityMapping[newTodo.priorite] || 'moyenne',
        responsable: newTodo.responsable?.trim() || null,
        date_echeance: newTodo.dateEcheance || null,
        notes: newTodo.notes?.trim() || null,
        room_id: selectedRoom.id
      };

      // Validate the task data
      const validation = validateTaskData(taskData);
      if (!validation.isValid) {
        addNotification('error', `Erreurs de validation: ${validation.errors.join(', ')}`);
        return;
      }
        
      const result = await createTask(taskData);
        
      if (result.success) {
        addNotification('success', 'Tâche ajoutée avec succès');
        setNewTodo({
          titre: '',
          description: '',
          priorite: 'moyenne',
          responsable: '',
          dateEcheance: '',
          notes: ''
        });
        setShowAddTodoModal(false);
      } else {
        addNotification('error', result.error || 'Erreur lors de la création de la tâche');
      }
      } catch (error) {
        console.error('Error creating task:', error);
        addNotification('error', 'Erreur lors de la création de la tâche');
      }
>>>>>>> a676aac0
  };

  const getStatusColor = (status: string) => {
    switch (status) {
      case 'maintenance': return 'bg-orange-100 text-orange-800';
      case 'reparation': return 'bg-blue-100 text-blue-800';
      case 'commande': return 'bg-yellow-100 text-yellow-800';
      case 'termine': return 'bg-green-100 text-green-800';
      case 'disponible': return 'bg-green-100 text-green-800';
      case 'occupee': return 'bg-blue-100 text-blue-800';
      default: return 'bg-gray-100 text-gray-800';
    }
  };

  const getPriorityColor = (priority: string) => {
    switch (priority) {
      case 'critique': return 'bg-red-100 text-red-800';
      case 'haute': return 'bg-orange-100 text-orange-800';
      case 'moyenne': return 'bg-yellow-100 text-yellow-800';
      case 'basse': return 'bg-green-100 text-green-800';
      default: return 'bg-gray-100 text-gray-800';
    }
  };

  const getStatusIcon = (status: string) => {
    switch (status) {
      case 'maintenance': return <Wrench className="h-4 w-4" />;
      case 'reparation': return <Settings className="h-4 w-4" />;
      case 'commande': return <Clock className="h-4 w-4" />;
      case 'termine': return <CheckCircle className="h-4 w-4" />;
      case 'disponible': return <CheckCircle className="h-4 w-4" />;
      case 'occupee': return <Bed className="h-4 w-4" />;
      default: return <AlertTriangle className="h-4 w-4" />;
    }
  };

  // Validation des transitions de statut
  const getValidTransitions = (currentStatus: string): ('disponible' | 'occupee' | 'maintenance')[] => {
    switch (currentStatus) {
      case 'disponible':
        return ['occupee', 'maintenance'];
      case 'occupee':
        return ['disponible', 'maintenance'];
      case 'maintenance':
        return ['disponible'];
      default:
        return ['disponible', 'occupee', 'maintenance'];
    }
  };

  const requiresConfirmation = (currentStatus: string, newStatus: string): boolean => {
    // Confirmation pour les changements sensibles
    if (currentStatus === 'occupee' && (newStatus === 'maintenance' || newStatus === 'disponible')) {
      return true;
    }
    if (currentStatus === 'maintenance' && newStatus === 'occupee') {
      return true;
    }
    return false;
  };

  // Gestionnaire de changement de statut
  const handleStatusChange = async (roomId: number, newStatus: 'disponible' | 'occupee' | 'maintenance') => {
    const room = filteredRooms.find(r => r.id === roomId);
    if (!room) return;

    // Vérifier si la transition est valide
    const validTransitions = getValidTransitions(room.status);
    if (!validTransitions.includes(newStatus)) {
      addNotification('error', `Transition de ${room.status} vers ${newStatus} non autorisée`);
      return;
    }

    try {
      setRoomUpdating(prev => ({ ...prev, [roomId]: true }));
      
      const result = await updateRoomStatus(roomId, newStatus);
      
      if (result.success) {
        const statusText = {
          'disponible': 'disponible',
          'occupee': 'occupée',
          'maintenance': 'en maintenance'
        }[newStatus];
        
        addNotification('success', `Chambre ${room.numero} marquée comme ${statusText}`);
      } else {
        addNotification('error', result.error || 'Erreur lors de la mise à jour du statut');
      }
    } catch (error) {
      console.error('Error updating room status:', error);
      addNotification('error', 'Erreur lors de la mise à jour du statut');
    } finally {
      setRoomUpdating(prev => ({ ...prev, [roomId]: false }));
    }
  };

  const handleStatusChangeWithConfirmation = (roomId: number, newStatus: 'disponible' | 'occupee' | 'maintenance') => {
    const room = filteredRooms.find(r => r.id === roomId);
    if (!room) return;

    if (requiresConfirmation(room.status, newStatus)) {
      setConfirmModal({
        isOpen: true,
        roomId,
        currentStatus: room.status,
        newStatus
      });
    } else {
      handleStatusChange(roomId, newStatus);
    }
  };

  const confirmStatusChange = () => {
    if (confirmModal.roomId && confirmModal.newStatus) {
      handleStatusChange(confirmModal.roomId, confirmModal.newStatus as 'disponible' | 'occupee' | 'maintenance');
    }
    setConfirmModal({ isOpen: false });
  };

  // Fonctions pour la navigation
  const handleRoomClick = (room: MaintenanceRoom) => {
    // Seules les chambres en maintenance peuvent accéder à la vue détaillée avec tâches
    if (room.isMaintenanceRoom) {
      setSelectedRoomForDetail(room);
      setViewMode('detail');
    }
    // Pour les autres chambres, on ne fait rien (le dropdown sera utilisé pour changer le statut)
  };

  const handleBackToGrid = () => {
    setViewMode('grid');
    setSelectedRoomForDetail(null);
  };

  // Fonctions pour la gestion des tâches
  const moveTodo = (todoId: number, direction: 'up' | 'down') => {
    const roomTodos = todos.filter(todo => todo.roomId === selectedRoomForDetail?.id);
    const todoIndex = roomTodos.findIndex(todo => todo.id === todoId);
    
    if (todoIndex === -1) return;
    
    const newTodos = [...todos];
    const currentTodo = newTodos.find(todo => todo.id === todoId);
    const targetIndex = direction === 'up' ? todoIndex - 1 : todoIndex + 1;
    
    if (targetIndex >= 0 && targetIndex < roomTodos.length) {
      const targetTodo = roomTodos[targetIndex];
      const targetTodoInNewTodos = newTodos.find(todo => todo.id === targetTodo.id);
      
      if (currentTodo && targetTodoInNewTodos) {
        // Échanger les ordres (si on avait un champ order)
        const temp = currentTodo;
        newTodos[newTodos.findIndex(todo => todo.id === todoId)] = targetTodoInNewTodos;
        newTodos[newTodos.findIndex(todo => todo.id === targetTodo.id)] = temp;
      }
    }
    
    setTodos(newTodos);
  };

  const updateTodoStatus = (todoId: number, newStatus: 'a_faire' | 'en_cours' | 'termine') => {
    setTodos(prev => prev.map(todo => 
      todo.id === todoId ? { ...todo, status: newStatus } : todo
    ));
  };

  const updateTodoPriority = (todoId: number, newPriority: 'basse' | 'moyenne' | 'haute' | 'critique') => {
    setTodos(prev => prev.map(todo => 
      todo.id === todoId ? { ...todo, priorite: newPriority } : todo
    ));
  };

  // Calculer les statistiques
  const getStatistics = () => {
    const totalRoomsInEstablishment = realRooms?.length || 0;
    const availableRooms = realRooms?.filter(room => room.statut === 'disponible').length || 0;
    const occupiedRooms = realRooms?.filter(room => room.statut === 'occupee').length || 0;
    const maintenanceCount = maintenanceRooms.length;
    
    const criticalRooms = maintenanceRooms.filter(room => room.priorite === 'critique').length;
    const highPriorityRooms = maintenanceRooms.filter(room => room.priorite === 'haute').length;
    const mediumPriorityRooms = maintenanceRooms.filter(room => room.priorite === 'moyenne').length;
    const lowPriorityRooms = maintenanceRooms.filter(room => room.priorite === 'basse').length;
    
    const maintenanceStatus = maintenanceRooms.filter(room => room.status === 'maintenance').length;
    const repairRooms = maintenanceRooms.filter(room => room.status === 'reparation').length;
    const orderRooms = maintenanceRooms.filter(room => room.status === 'commande').length;
    const completedRooms = maintenanceRooms.filter(room => room.status === 'termine').length;
    
    const urgentRooms = maintenanceRooms.filter(room => {
      const startDate = new Date(room.dateDebut);
      const today = new Date();
      const daysDiff = Math.floor((today.getTime() - startDate.getTime()) / (1000 * 60 * 60 * 24));
      return daysDiff > 7; // Plus de 7 jours
    }).length;

    const totalTodos = todos.length;
    const pendingTodos = todos.filter(todo => todo.status === 'a_faire').length;
    const inProgressTodos = todos.filter(todo => todo.status === 'en_cours').length;
    const completedTodos = todos.filter(todo => todo.status === 'termine').length;

    return {
      totalRoomsInEstablishment,
      availableRooms,
      occupiedRooms,
      maintenanceCount,
      criticalRooms,
      highPriorityRooms,
      mediumPriorityRooms,
      lowPriorityRooms,
      maintenanceStatus,
      repairRooms,
      orderRooms,
      completedRooms,
      urgentRooms,
      totalTodos,
      pendingTodos,
      inProgressTodos,
      completedTodos
    };
  }

  if (roomsLoading || loading) {
    return (
      <div className="flex items-center justify-center py-8">
        <RefreshCw className="h-6 w-6 animate-spin text-gray-400" />
        <span className="ml-2 text-gray-600">Chargement de la maintenance...</span>
      </div>
    );
  }

  return (
    <div className="space-y-6">
      {/* En-tête ultra-compact */}
      <div className="flex items-center justify-between bg-white border border-gray-200 rounded-lg px-4 py-2.5 shadow-sm">
        <div className="flex items-center gap-3">
          <Wrench className="h-4 w-4 text-blue-600 mt-0.5" />
          <span className="text-lg font-semibold text-gray-900">Maintenance</span>
          {selectedHotel && (
            <Badge variant="secondary" className="text-xs px-2 py-0.5">
              {selectedHotel.nom}
            </Badge>
          )}
        </div>
        <div className="flex items-center gap-2">
          {viewMode === 'detail' && (
            <Button variant="outline" onClick={handleBackToGrid} size="sm">
              <ArrowLeft className="h-3 w-3" />
            </Button>
          )}
          <Button onClick={() => setShowAddRoomModal(true)} size="sm" className="px-3 py-1.5 text-xs">
            <Plus className="h-3 w-3 mr-1" />
            Ajouter
          </Button>
          <Button variant="outline" onClick={() => setShowAddItemModal(true)} size="sm" className="px-3 py-1.5 text-xs">
            <Settings className="h-3 w-3" />
          </Button>
        </div>
      </div>

      {viewMode === 'grid' ? (
        <>
          {/* Statistiques - Version optimisée */}
          <Card className="transition-all duration-300">
            <CardHeader className="py-3 px-4">
              <div className="flex items-center justify-between">
                <CardTitle className="flex items-center text-base">
                  <BarChart3 className="h-4 w-4 mr-2" />
                  Statistiques de maintenance
                </CardTitle>
                <Button
                  variant="ghost"
                  size="sm"
                  onClick={() => setStatsCollapsed(!statsCollapsed)}
                  className="h-7 w-7 p-0"
                >
                  {statsCollapsed ? <ChevronDown className="h-4 w-4" /> : <ChevronUp className="h-4 w-4" />}
                </Button>
              </div>
            </CardHeader>
            {!statsCollapsed && (
              <CardContent className="pt-0 pb-4 px-4">
                <div className="grid grid-cols-2 sm:grid-cols-3 lg:grid-cols-6 gap-3">
                  {/* Carte Critiques - Design amélioré */}
                  <div className="relative group overflow-hidden bg-gradient-to-br from-red-500 to-red-600 rounded-xl p-3 shadow-lg hover:shadow-xl transition-all duration-300 hover:scale-105 cursor-pointer">
                    <div className="absolute inset-0 bg-white opacity-10"></div>
                    <div className="relative">
                      <div className="flex items-center justify-between mb-1">
                        <AlertCircle className="h-5 w-5 text-white opacity-90" />
                        <span className="text-2xl font-bold text-white">{getStatistics().criticalRooms}</span>
                      </div>
                      <p className="text-xs text-white opacity-90 font-medium">Critiques</p>
                      {getStatistics().criticalRooms > 0 && (
                        <div className="absolute -top-1 -right-1 w-2 h-2 bg-white rounded-full animate-pulse"></div>
                      )}
                    </div>
                  </div>

                  {/* Carte Urgentes */}
                  <div className="relative group overflow-hidden bg-gradient-to-br from-orange-500 to-orange-600 rounded-xl p-3 shadow-lg hover:shadow-xl transition-all duration-300 hover:scale-105 cursor-pointer">
                    <div className="absolute inset-0 bg-white opacity-10"></div>
                    <div className="relative">
                      <div className="flex items-center justify-between mb-1">
                        <AlertTriangle className="h-5 w-5 text-white opacity-90" />
                        <span className="text-2xl font-bold text-white">{getStatistics().urgentRooms}</span>
                      </div>
                      <p className="text-xs text-white opacity-90 font-medium">Urgentes</p>
                      {getStatistics().urgentRooms > 2 && (
                        <div className="absolute -top-1 -right-1">
                          <span className="relative flex h-2 w-2">
                            <span className="animate-ping absolute inline-flex h-full w-full rounded-full bg-white opacity-75"></span>
                            <span className="relative inline-flex rounded-full h-2 w-2 bg-white"></span>
                          </span>
                        </div>
                      )}
                    </div>
                  </div>

                  {/* Carte Haute priorité */}
                  <div className="relative group overflow-hidden bg-gradient-to-br from-amber-500 to-yellow-600 rounded-xl p-3 shadow-lg hover:shadow-xl transition-all duration-300 hover:scale-105 cursor-pointer">
                    <div className="absolute inset-0 bg-white opacity-10"></div>
                    <div className="relative">
                      <div className="flex items-center justify-between mb-1">
                        <TrendingUp className="h-5 w-5 text-white opacity-90" />
                        <span className="text-2xl font-bold text-white">{getStatistics().highPriorityRooms}</span>
                      </div>
                      <p className="text-xs text-white opacity-90 font-medium">Haute priorité</p>
                    </div>
                  </div>

                  {/* Carte En maintenance */}
                  <div className="relative group overflow-hidden bg-gradient-to-br from-blue-500 to-blue-600 rounded-xl p-3 shadow-lg hover:shadow-xl transition-all duration-300 hover:scale-105 cursor-pointer">
                    <div className="absolute inset-0 bg-white opacity-10"></div>
                    <div className="relative">
                      <div className="flex items-center justify-between mb-1">
                        <Wrench className="h-5 w-5 text-white opacity-90" />
                        <span className="text-2xl font-bold text-white">{getStatistics().maintenanceCount}</span>
                      </div>
                      <p className="text-xs text-white opacity-90 font-medium">Maintenance</p>
                      <div className="absolute bottom-0 left-0 right-0 h-1 bg-white opacity-20">
                        <div className="h-full bg-white opacity-60 animate-pulse" style={{width: `${(getStatistics().maintenanceCount / (getStatistics().totalRoomsInEstablishment || 1)) * 100}%`}}></div>
                      </div>
                    </div>
                  </div>

                  {/* Carte En réparation */}
                  <div className="relative group overflow-hidden bg-gradient-to-br from-purple-500 to-purple-600 rounded-xl p-3 shadow-lg hover:shadow-xl transition-all duration-300 hover:scale-105 cursor-pointer">
                    <div className="absolute inset-0 bg-white opacity-10"></div>
                    <div className="relative">
                      <div className="flex items-center justify-between mb-1">
                        <Settings className="h-5 w-5 text-white opacity-90 group-hover:animate-spin" />
                        <span className="text-2xl font-bold text-white">{getStatistics().repairRooms}</span>
                      </div>
                      <p className="text-xs text-white opacity-90 font-medium">Réparation</p>
                    </div>
                  </div>

                  {/* Carte Tâches en cours */}
                  <div className="relative group overflow-hidden bg-gradient-to-br from-emerald-500 to-green-600 rounded-xl p-3 shadow-lg hover:shadow-xl transition-all duration-300 hover:scale-105 cursor-pointer">
                    <div className="absolute inset-0 bg-white opacity-10"></div>
                    <div className="relative">
                      <div className="flex items-center justify-between mb-1">
                        <Activity className="h-5 w-5 text-white opacity-90" />
                        <span className="text-2xl font-bold text-white">{getStatistics().inProgressTodos}</span>
                      </div>
                      <p className="text-xs text-white opacity-90 font-medium">Tâches actives</p>
                      {getStatistics().inProgressTodos > 0 && (
                        <div className="absolute top-1 right-1">
                          <div className="h-1.5 w-1.5 bg-white rounded-full animate-pulse"></div>
                        </div>
                      )}
                    </div>
                  </div>
                </div>

                {/* Barre de progression globale */}
                <div className="mt-4 bg-gray-100 rounded-lg p-2">
                  <div className="flex items-center justify-between text-xs text-gray-600 mb-1">
                    <span>Progression globale</span>
                    <span className="font-medium">{Math.round((getStatistics().completedRooms / (getStatistics().totalRoomsInEstablishment || 1)) * 100)}%</span>
                  </div>
                  <div className="w-full bg-gray-200 rounded-full h-2 overflow-hidden">
                    <div 
                      className="h-full bg-gradient-to-r from-blue-500 to-green-500 rounded-full transition-all duration-500"
                      style={{width: `${(getStatistics().completedRooms / (getStatistics().totalRoomsInEstablishment || 1)) * 100}%`}}
                    ></div>
                  </div>
                </div>
              </CardContent>
            )}
          </Card>

          {/* Filtres - Version optimisée */}
          <Card className="transition-all duration-300">
            <CardHeader className="py-3 px-4">
              <div className="flex items-center justify-between">
                <CardTitle className="flex items-center text-base">
                  <Filter className="h-4 w-4 mr-2" />
                  Filtres
                </CardTitle>
                <Button
                  variant="ghost"
                  size="sm"
                  onClick={() => setFiltersCollapsed(!filtersCollapsed)}
                  className="h-7 w-7 p-0"
                >
                  {filtersCollapsed ? <ChevronDown className="h-4 w-4" /> : <ChevronUp className="h-4 w-4" />}
                </Button>
              </div>
            </CardHeader>
            {!filtersCollapsed && (
              <CardContent className="pt-0 pb-3 px-4">
                <div className="flex flex-wrap gap-3 items-end">
                  {/* Recherche */}
                  <div className="flex-1 min-w-[200px]">
                    <div className="relative">
                      <Search className="absolute left-2 top-1/2 transform -translate-y-1/2 h-4 w-4 text-gray-400" />
                      <input
                        type="text"
                        placeholder="Rechercher..."
                        value={searchTerm}
                        onChange={(e) => setSearchTerm(e.target.value)}
                        className="w-full pl-8 pr-2 py-1.5 text-sm border border-gray-300 rounded-md focus:outline-none focus:ring-1 focus:ring-blue-500"
                      />
                    </div>
                  </div>
                  
                  {/* Statut */}
                  <select
                    value={statusFilter}
                    onChange={(e) => setStatusFilter(e.target.value)}
                    className="px-2 py-1.5 text-sm border border-gray-300 rounded-md focus:outline-none focus:ring-1 focus:ring-blue-500"
                  >
                    <option value="all">Tous les statuts</option>
                    <option value="maintenance">En maintenance</option>
                    <option value="reparation">En réparation</option>
                    <option value="commande">Commande en cours</option>
                    <option value="termine">Terminé</option>
                    <option value="disponible">Disponible</option>
                    <option value="occupee">Occupée</option>
                  </select>
                  
                  {/* Priorité */}
                  <select
                    value={priorityFilter}
                    onChange={(e) => setPriorityFilter(e.target.value)}
                    className="px-2 py-1.5 text-sm border border-gray-300 rounded-md focus:outline-none focus:ring-1 focus:ring-blue-500"
                  >
                    <option value="all">Toutes les priorités</option>
                    <option value="critique">Critique</option>
                    <option value="haute">Haute</option>
                    <option value="moyenne">Moyenne</option>
                    <option value="basse">Basse</option>
                  </select>
                  
                  {/* Réinitialiser */}
                  <Button 
                    variant="outline" 
                    size="sm"
                    onClick={() => {
                      setStatusFilter('all');
                      setPriorityFilter('all');
                      setSearchTerm('');
                    }}
                    className="px-3 py-1.5 h-auto text-sm"
                  >
                    Réinitialiser
                  </Button>
                </div>
              </CardContent>
            )}
          </Card>

          {/* Grille des chambres */}
          <Card>
            <CardHeader>
              <CardTitle className="flex items-center justify-between">
                <div className="flex items-center">
                  <Building className="h-5 w-5 mr-2" />
                  Toutes les chambres ({filteredRooms.length})
                  {selectedHotel && (
                    <span className="ml-2 text-sm text-blue-600">
                      ({selectedHotel.nom})
                    </span>
                  )}
                </div>
              </CardTitle>
            </CardHeader>
            <CardContent>
              {filteredRooms.length > 0 ? (
                <div className="grid grid-cols-1 md:grid-cols-2 lg:grid-cols-3 xl:grid-cols-4 gap-4">
                  {filteredRooms.map((room) => (
                    <div 
                      key={room.id} 
                      className={`border rounded-lg p-4 transition-all duration-200 group relative ${
                        room.isMaintenanceRoom 
                          ? 'border-orange-200 bg-orange-50 hover:bg-orange-100 cursor-pointer hover:shadow-md' 
                          : room.status === 'disponible'
                          ? 'border-green-200 bg-green-50 hover:bg-green-100 cursor-pointer hover:shadow-sm'
                          : 'border-blue-200 bg-blue-50 hover:bg-blue-100 cursor-default'
                      } ${roomUpdating[room.id] ? 'opacity-50 pointer-events-none' : ''}`}
                      onClick={() => handleRoomClick(room)}
                    >
                      <div className="flex items-center justify-between mb-3">
                        <div className="flex items-center gap-2">
                          <h3 className="text-lg font-semibold text-gray-900">Chambre {room.numero}</h3>
                          {room.isMaintenanceRoom && (
                            <div className="w-2 h-2 bg-orange-500 rounded-full animate-pulse"></div>
                          )}
                        </div>
                        <div className="flex items-center gap-2">
                          <Badge className={getStatusColor(room.status)}>
                            {getStatusIcon(room.status)}
                            <span className="ml-1">
                              {room.status === 'maintenance' ? 'Maintenance' :
                               room.status === 'disponible' ? 'Disponible' :
                               room.status === 'occupee' ? 'Occupée' :
                               room.status}
                            </span>
                          </Badge>
                          {room.isMaintenanceRoom && room.priorite && (
                            <Badge variant="outline" className={getPriorityColor(room.priorite)}>
                              {room.priorite}
                            </Badge>
                          )}
                          
                          {/* Dropdown pour changer le statut */}
                          <DropdownMenu>
                            <DropdownMenuTrigger asChild>
                              <Button
                                variant="ghost"
                                size="sm"
                                className="h-6 w-6 p-0 opacity-0 group-hover:opacity-100 transition-opacity"
                                onClick={(e) => e.stopPropagation()}
                                disabled={roomUpdating[room.id]}
                              >
                                {roomUpdating[room.id] ? (
                                  <Loader2 className="h-3 w-3 animate-spin" />
                                ) : (
                                  <MoreHorizontal className="h-3 w-3" />
                                )}
                              </Button>
                            </DropdownMenuTrigger>
                            <DropdownMenuContent align="end">
                              {getValidTransitions(room.status).map((status) => {
                                const statusInfo = {
                                  'disponible': { label: 'Disponible', icon: CheckCircle, color: 'text-green-600' },
                                  'occupee': { label: 'Occupée', icon: Bed, color: 'text-blue-600' },
                                  'maintenance': { label: 'Maintenance', icon: Wrench, color: 'text-orange-600' }
                                }[status];
                                
                                const Icon = statusInfo.icon;
                                
                                return (
                                  <DropdownMenuItem
                                    key={status}
                                    onClick={() => handleStatusChangeWithConfirmation(room.id, status)}
                                    className="flex items-center gap-2 cursor-pointer"
                                  >
                                    <Icon className={`h-4 w-4 ${statusInfo.color}`} />
                                    {statusInfo.label}
                                  </DropdownMenuItem>
                                );
                              })}
                            </DropdownMenuContent>
                          </DropdownMenu>
                        </div>
                      </div>
                      
                      <p className="text-gray-600 text-sm mb-3 line-clamp-2">{room.description}</p>
                      
                      <div className="space-y-2 text-xs text-gray-500">
                        {room.isMaintenanceRoom ? (
                          // Informations détaillées pour les chambres en maintenance
                          <>
                            <div className="flex items-center">
                              <Calendar className="h-3 w-3 mr-1" />
                              <span>Début: {new Date(room.dateDebut).toLocaleDateString('fr-FR')}</span>
                            </div>
                            {room.responsable && (
                              <div className="flex items-center">
                                <User className="h-3 w-3 mr-1" />
                                <span>{room.responsable}</span>
                              </div>
                            )}
                            <div className="flex items-center justify-between">
                              <span>Tâches:</span>
                              <span className="font-medium">{getTodosForRoom(room.id).length}</span>
                            </div>
                            {room.coutEstime && room.coutEstime > 0 && (
                              <div className="flex items-center justify-between">
                                <span>Coût estimé:</span>
                                <span className="font-medium text-orange-600">{room.coutEstime}€</span>
                              </div>
                            )}
                          </>
                        ) : (
                          // Informations basiques pour les chambres disponibles/occupées
                          <div className="text-center py-2">
                            <div className="text-sm text-gray-600 mb-1">
                              {room.status === 'disponible' ? 'Chambre prête pour réservation' : 'Chambre actuellement occupée'}
                            </div>
                            {!room.isMaintenanceRoom && (
                              <div className="text-xs text-gray-400">
                                {room.status === 'disponible' ? 'Cliquer pour voir les détails' : 'Informations limitées'}
                              </div>
                            )}
                          </div>
                        )}
                      </div>
                    </div>
                  ))}
                </div>
              ) : (
                <div className="text-center py-8">
                  <Wrench className="h-12 w-12 text-gray-400 mx-auto mb-4" />
                  <h3 className="text-lg font-medium text-gray-900 mb-2">Aucune chambre trouvée</h3>
                  <p className="text-gray-500">
                    {selectedHotel 
                      ? `Aucune chambre trouvée pour ${selectedHotel.nom} avec les critères actuels.`
                      : 'Sélectionnez un établissement dans les paramètres pour voir les chambres.'
                    }
                    {roomsError && (
                      <span className="block mt-2 text-red-600">
                        Erreur lors du chargement des chambres.
                      </span>
                    )}
                  </p>
                </div>
              )}
            </CardContent>
          </Card>
        </>
      ) : (
        // Vue détaillée avec To-Do list
        selectedRoomForDetail && (
          <div className="space-y-6">
            {/* Informations de la chambre */}
            <Card>
              <CardHeader>
                <CardTitle className="flex items-center justify-between">
                  <div className="flex items-center">
                    <Bed className="h-5 w-5 mr-2" />
                    Chambre {selectedRoomForDetail.numero}
                  </div>
                  <div className="flex items-center space-x-2">
                    <Badge className={getStatusColor(selectedRoomForDetail.status)}>
                      {getStatusIcon(selectedRoomForDetail.status)}
                      <span className="ml-1">{selectedRoomForDetail.status}</span>
                    </Badge>
                    <Badge className={getPriorityColor(selectedRoomForDetail.priorite)}>
                      {selectedRoomForDetail.priorite}
                    </Badge>
                  </div>
                </CardTitle>
              </CardHeader>
              <CardContent>
                <div className="grid grid-cols-1 md:grid-cols-2 gap-4">
                  <div>
                    <h4 className="font-medium text-gray-900 mb-2">Description</h4>
                    <p className="text-gray-600">{selectedRoomForDetail.description}</p>
                  </div>
                  <div className="space-y-2">
                    <div className="flex items-center justify-between">
                      <span className="text-sm text-gray-500">Début:</span>
                      <span className="text-sm font-medium">
                        {new Date(selectedRoomForDetail.dateDebut).toLocaleDateString('fr-FR')}
                      </span>
                    </div>
                    {selectedRoomForDetail.dateFin && (
                      <div className="flex items-center justify-between">
                        <span className="text-sm text-gray-500">Fin:</span>
                        <span className="text-sm font-medium">
                          {new Date(selectedRoomForDetail.dateFin).toLocaleDateString('fr-FR')}
                        </span>
                      </div>
                    )}
                    {selectedRoomForDetail.responsable && (
                      <div className="flex items-center justify-between">
                        <span className="text-sm text-gray-500">Responsable:</span>
                        <span className="text-sm font-medium">{selectedRoomForDetail.responsable}</span>
                      </div>
                    )}
                    {selectedRoomForDetail.coutEstime && (
                      <div className="flex items-center justify-between">
                        <span className="text-sm text-gray-500">Coût estimé:</span>
                        <span className="text-sm font-medium">€{selectedRoomForDetail.coutEstime}</span>
                      </div>
                    )}
                  </div>
                </div>
              </CardContent>
            </Card>

            {/* To-Do List */}
            <Card>
              <CardHeader>
                <CardTitle className="flex items-center justify-between">
                  <div className="flex items-center">
                    <CheckCircle className="h-5 w-5 mr-2" />
                    Liste des tâches
                  </div>
                  <Button 
                    size="sm"
                    onClick={() => {
                      setSelectedRoom(selectedRoomForDetail);
                      setShowAddTodoModal(true);
                    }}
                  >
                    <Plus className="h-4 w-4 mr-2" />
                    Ajouter une tâche
                  </Button>
                </CardTitle>
              </CardHeader>
              <CardContent>
                <div className="space-y-3">
<<<<<<< HEAD
                  {getTodosForRoom(selectedRoomForDetail.id).length > 0 ? (
                    getTodosForRoom(selectedRoomForDetail.id).map((todo, index) => (
                      <div key={todo.id} className="border border-gray-200 rounded-lg p-4 hover:bg-gray-50">
=======
                  {getTasksForRoom(selectedRoomForDetail.id).length > 0 ? (
                    getTasksForRoom(selectedRoomForDetail.id).map((task, index) => (
                      <div key={task.id} className="border border-gray-200 rounded-lg p-4 hover:bg-gray-50">
>>>>>>> a676aac0
                        <div className="flex items-start justify-between">
                          <div className="flex-1">
                            <div className="flex items-center space-x-3 mb-2">
                              <h4 className="font-medium text-gray-900">{task.titre}</h4>
                              <Badge className={getPriorityColor(task.priorite)}>
                                {task.priorite}
                              </Badge>
                              <Badge variant="outline" className={
                                task.statut === 'terminee' ? 'bg-green-100 text-green-800' :
                                task.statut === 'en_cours' ? 'bg-blue-100 text-blue-800' : 'bg-gray-100 text-gray-800'
                              }>
                                {task.statut === 'terminee' ? 'Terminé' :
                                 task.statut === 'en_cours' ? 'En cours' : 'En attente'}
                              </Badge>
                            </div>
                            
                            <p className="text-gray-600 text-sm mb-3">{task.description}</p>
                            
                            <div className="flex items-center space-x-4 text-xs text-gray-500">
                              {task.responsable && (
                                <span className="flex items-center">
                                  <User className="h-3 w-3 mr-1" />
                                  {task.responsable}
                                </span>
                              )}
                              {task.date_echeance && (
                                <span className="flex items-center">
                                  <Calendar className="h-3 w-3 mr-1" />
                                  Échéance: {new Date(task.date_echeance).toLocaleDateString('fr-FR')}
                                </span>
                              )}
                            </div>
                            
                            {task.notes && (
                              <div className="mt-2 p-2 bg-gray-100 rounded text-xs">
                                <span className="font-medium">Notes:</span> {task.notes}
                              </div>
                            )}
                          </div>
                          
                          <div className="flex items-center space-x-2">
                            <select
                              value={task.statut}
                              onChange={(e) => updateTaskStatus(task.id, e.target.value as any)}
                              className="text-xs px-2 py-1 border border-gray-300 rounded"
                            >
                              <option value="en_attente">En attente</option>
                              <option value="en_cours">En cours</option>
                              <option value="terminee">Terminé</option>
                              <option value="annulee">Annulé</option>
                            </select>
                            <select
                              value={task.priorite}
                              onChange={(e) => updateTaskPriority(task.id, e.target.value as any)}
                              className="text-xs px-2 py-1 border border-gray-300 rounded"
                            >
                              <option value="faible">Faible</option>
                              <option value="moyenne">Moyenne</option>
                              <option value="haute">Haute</option>
                              <option value="urgente">Urgente</option>
                            </select>
                            <Button 
                              variant="ghost" 
                              size="sm"
                              onClick={() => deleteTaskHandler(task.id)}
                              className="text-red-600 hover:text-red-700"
                            >
                              <Trash2 className="h-4 w-4" />
                            </Button>
                          </div>
                        </div>
                      </div>
                    ))
                  ) : (
                    <div className="text-center py-8">
                      <CheckCircle className="h-12 w-12 text-gray-400 mx-auto mb-4" />
                      <h3 className="text-lg font-medium text-gray-900 mb-2">Aucune tâche</h3>
                      <p className="text-gray-500 mb-4">
                        Aucune tâche n'a été créée pour cette chambre.
                      </p>
                      <Button 
                        onClick={() => {
                          setSelectedRoom(selectedRoomForDetail);
                          setShowAddTodoModal(true);
                        }}
                      >
                        <Plus className="h-4 w-4 mr-2" />
                        Créer la première tâche
                      </Button>
                    </div>
                  )}
                </div>
              </CardContent>
            </Card>
          </div>
        )
      )}

      {/* Modal de confirmation de changement de statut */}
      {confirmModal.isOpen && (
        <div className="fixed inset-0 bg-black bg-opacity-50 flex items-center justify-center z-50">
          <div className="bg-white rounded-lg p-6 w-full max-w-md">
            <h3 className="text-lg font-semibold mb-4">Confirmer le changement de statut</h3>
            
            <div className="mb-6">
              <p className="text-gray-600">
                Voulez-vous vraiment changer le statut de la chambre de
                <span className="font-medium mx-1">
                  {confirmModal.currentStatus === 'maintenance' ? 'maintenance' :
                   confirmModal.currentStatus === 'disponible' ? 'disponible' :
                   confirmModal.currentStatus === 'occupee' ? 'occupée' : confirmModal.currentStatus}
                </span>
                vers
                <span className="font-medium mx-1">
                  {confirmModal.newStatus === 'maintenance' ? 'maintenance' :
                   confirmModal.newStatus === 'disponible' ? 'disponible' :
                   confirmModal.newStatus === 'occupee' ? 'occupée' : confirmModal.newStatus}
                </span>?
              </p>
              
              {confirmModal.currentStatus === 'occupee' && confirmModal.newStatus === 'maintenance' && (
                <div className="mt-4 p-3 bg-orange-50 border border-orange-200 rounded-lg">
                  <p className="text-sm text-orange-700">
                    ⚠️ Cette chambre est actuellement occupée. Assurez-vous que le client a été relocalisé.
                  </p>
                </div>
              )}
              
              {confirmModal.currentStatus === 'occupee' && confirmModal.newStatus === 'disponible' && (
                <div className="mt-4 p-3 bg-blue-50 border border-blue-200 rounded-lg">
                  <p className="text-sm text-blue-700">
                    ℹ️ Assurez-vous que le client a bien quitté la chambre et que le nettoyage est terminé.
                  </p>
                </div>
              )}
              
              {confirmModal.currentStatus === 'maintenance' && confirmModal.newStatus === 'occupee' && (
                <div className="mt-4 p-3 bg-blue-50 border border-blue-200 rounded-lg">
                  <p className="text-sm text-blue-700">
                    ℹ️ Assurez-vous que la maintenance est terminée avant de marquer cette chambre comme occupée.
                  </p>
                </div>
              )}
            </div>
            
            <div className="flex justify-end space-x-3">
              <Button 
                variant="outline" 
                onClick={() => setConfirmModal({ isOpen: false })}
              >
                Annuler
              </Button>
              <Button onClick={confirmStatusChange}>
                Confirmer
              </Button>
            </div>
          </div>
        </div>
      )}

      {/* Modal Ajouter une chambre */}
      {showAddRoomModal && (
        <div className="fixed inset-0 bg-black bg-opacity-50 flex items-center justify-center z-50">
          <div className="bg-white rounded-lg p-6 w-full max-w-md">
            <h3 className="text-lg font-semibold mb-4">Ajouter une chambre en maintenance</h3>
            
            <div className="space-y-4">
              <div>
                <label className="block text-sm font-medium text-gray-700 mb-1">Numéro de chambre *</label>
                <input
                  type="text"
                  value={newRoom.numero}
                  onChange={(e) => setNewRoom(prev => ({ ...prev, numero: e.target.value }))}
                  className="w-full px-3 py-2 border border-gray-300 rounded-md focus:outline-none focus:ring-2 focus:ring-blue-500"
                  placeholder="Ex: 101"
                />
              </div>
              
              <div>
                <label className="block text-sm font-medium text-gray-700 mb-1">Description</label>
                <textarea
                  value={newRoom.description}
                  onChange={(e) => setNewRoom(prev => ({ ...prev, description: e.target.value }))}
                  className="w-full px-3 py-2 border border-gray-300 rounded-md focus:outline-none focus:ring-2 focus:ring-blue-500"
                  rows={3}
                  placeholder="Description du problème..."
                />
              </div>
              
              <div>
                <label className="block text-sm font-medium text-gray-700 mb-1">Priorité</label>
                <select
                  value={newRoom.priorite}
                  onChange={(e) => setNewRoom(prev => ({ ...prev, priorite: e.target.value as any }))}
                  className="w-full px-3 py-2 border border-gray-300 rounded-md focus:outline-none focus:ring-2 focus:ring-blue-500"
                >
                  <option value="basse">Basse</option>
                  <option value="moyenne">Moyenne</option>
                  <option value="haute">Haute</option>
                  <option value="critique">Critique</option>
                </select>
              </div>
              
              <div>
                <label className="block text-sm font-medium text-gray-700 mb-1">Responsable</label>
                <input
                  type="text"
                  value={newRoom.responsable}
                  onChange={(e) => setNewRoom(prev => ({ ...prev, responsable: e.target.value }))}
                  className="w-full px-3 py-2 border border-gray-300 rounded-md focus:outline-none focus:ring-2 focus:ring-blue-500"
                  placeholder="Nom du responsable"
                />
              </div>
              
              <div>
                <label className="block text-sm font-medium text-gray-700 mb-1">Coût estimé (€)</label>
                <input
                  type="number"
                  value={newRoom.coutEstime}
                  onChange={(e) => setNewRoom(prev => ({ ...prev, coutEstime: Number(e.target.value) }))}
                  className="w-full px-3 py-2 border border-gray-300 rounded-md focus:outline-none focus:ring-2 focus:ring-blue-500"
                  placeholder="0"
                />
              </div>
            </div>
            
            <div className="flex justify-end space-x-3 mt-6">
              <Button variant="outline" onClick={() => setShowAddRoomModal(false)}>
                Annuler
              </Button>
              <Button onClick={handleAddRoom} disabled={!newRoom.numero.trim()}>
                Ajouter
              </Button>
            </div>
          </div>
        </div>
      )}

      {/* Modal Ajouter un élément de maintenance */}
      {showAddItemModal && (
        <div className="fixed inset-0 bg-black bg-opacity-50 flex items-center justify-center z-50">
          <div className="bg-white rounded-lg p-6 w-full max-w-md">
            <h3 className="text-lg font-semibold mb-4">Ajouter un élément de maintenance</h3>
            
            <div className="space-y-4">
              <div>
                <label className="block text-sm font-medium text-gray-700 mb-1">Nom *</label>
                <input
                  type="text"
                  value={newItem.nom}
                  onChange={(e) => setNewItem(prev => ({ ...prev, nom: e.target.value }))}
                  className="w-full px-3 py-2 border border-gray-300 rounded-md focus:outline-none focus:ring-2 focus:ring-blue-500"
                  placeholder="Ex: Réparation climatisation"
                />
              </div>
              
              <div>
                <label className="block text-sm font-medium text-gray-700 mb-1">Description</label>
                <textarea
                  value={newItem.description}
                  onChange={(e) => setNewItem(prev => ({ ...prev, description: e.target.value }))}
                  className="w-full px-3 py-2 border border-gray-300 rounded-md focus:outline-none focus:ring-2 focus:ring-blue-500"
                  rows={3}
                  placeholder="Description de l'élément..."
                />
              </div>
              
              <div>
                <label className="block text-sm font-medium text-gray-700 mb-1">Catégorie</label>
                <select
                  value={newItem.categorie}
                  onChange={(e) => setNewItem(prev => ({ ...prev, categorie: e.target.value as any }))}
                  className="w-full px-3 py-2 border border-gray-300 rounded-md focus:outline-none focus:ring-2 focus:ring-blue-500"
                >
                  <option value="plomberie">Plomberie</option>
                  <option value="electricite">Électricité</option>
                  <option value="mobilier">Mobilier</option>
                  <option value="climatisation">Climatisation</option>
                  <option value="securite">Sécurité</option>
                  <option value="autre">Autre</option>
                </select>
              </div>
              
              <div className="grid grid-cols-2 gap-4">
                <div>
                  <label className="block text-sm font-medium text-gray-700 mb-1">Coût moyen (€)</label>
                  <input
                    type="number"
                    value={newItem.coutMoyen}
                    onChange={(e) => setNewItem(prev => ({ ...prev, coutMoyen: Number(e.target.value) }))}
                    className="w-full px-3 py-2 border border-gray-300 rounded-md focus:outline-none focus:ring-2 focus:ring-blue-500"
                    placeholder="0"
                  />
                </div>
                
                <div>
                  <label className="block text-sm font-medium text-gray-700 mb-1">Durée moyenne (h)</label>
                  <input
                    type="number"
                    value={newItem.dureeMoyenne}
                    onChange={(e) => setNewItem(prev => ({ ...prev, dureeMoyenne: Number(e.target.value) }))}
                    className="w-full px-3 py-2 border border-gray-300 rounded-md focus:outline-none focus:ring-2 focus:ring-blue-500"
                    placeholder="1"
                  />
                </div>
              </div>
            </div>
            
            <div className="flex justify-end space-x-3 mt-6">
              <Button variant="outline" onClick={() => setShowAddItemModal(false)}>
                Annuler
              </Button>
              <Button onClick={handleAddItem} disabled={!newItem.nom.trim()}>
                Ajouter
              </Button>
            </div>
          </div>
        </div>
      )}

      {/* Modal Ajouter un To Do */}
      {showAddTodoModal && selectedRoom && (
        <div className="fixed inset-0 bg-black bg-opacity-50 flex items-center justify-center z-50">
          <div className="bg-white rounded-lg p-6 w-full max-w-md">
            <h3 className="text-lg font-semibold mb-4">Ajouter une tâche pour la chambre {selectedRoom.numero}</h3>
            
            <div className="space-y-4">
              <div>
                <label className="block text-sm font-medium text-gray-700 mb-1">Titre *</label>
                <input
                  type="text"
                  value={newTodo.titre}
                  onChange={(e) => setNewTodo(prev => ({ ...prev, titre: e.target.value }))}
                  className="w-full px-3 py-2 border border-gray-300 rounded-md focus:outline-none focus:ring-2 focus:ring-blue-500"
                  placeholder="Ex: Diagnostiquer le problème"
                />
              </div>
              
              <div>
                <label className="block text-sm font-medium text-gray-700 mb-1">Description</label>
                <textarea
                  value={newTodo.description}
                  onChange={(e) => setNewTodo(prev => ({ ...prev, description: e.target.value }))}
                  className="w-full px-3 py-2 border border-gray-300 rounded-md focus:outline-none focus:ring-2 focus:ring-blue-500"
                  rows={3}
                  placeholder="Description de la tâche..."
                />
              </div>
              
              <div>
                <label className="block text-sm font-medium text-gray-700 mb-1">Priorité</label>
                <select
                  value={newTodo.priorite}
                  onChange={(e) => setNewTodo(prev => ({ ...prev, priorite: e.target.value as any }))}
                  className="w-full px-3 py-2 border border-gray-300 rounded-md focus:outline-none focus:ring-2 focus:ring-blue-500"
                >
                  <option value="basse">Basse</option>
                  <option value="moyenne">Moyenne</option>
                  <option value="haute">Haute</option>
                  <option value="critique">Critique</option>
                </select>
              </div>
              
              <div>
                <label className="block text-sm font-medium text-gray-700 mb-1">Responsable</label>
                <input
                  type="text"
                  value={newTodo.responsable}
                  onChange={(e) => setNewTodo(prev => ({ ...prev, responsable: e.target.value }))}
                  className="w-full px-3 py-2 border border-gray-300 rounded-md focus:outline-none focus:ring-2 focus:ring-blue-500"
                  placeholder="Nom du responsable"
                />
              </div>
              
              <div>
                <label className="block text-sm font-medium text-gray-700 mb-1">Date d'échéance</label>
                <input
                  type="date"
                  value={newTodo.dateEcheance}
                  onChange={(e) => setNewTodo(prev => ({ ...prev, dateEcheance: e.target.value }))}
                  className="w-full px-3 py-2 border border-gray-300 rounded-md focus:outline-none focus:ring-2 focus:ring-blue-500"
                />
              </div>
              
              <div>
                <label className="block text-sm font-medium text-gray-700 mb-1">Notes</label>
                <textarea
                  value={newTodo.notes}
                  onChange={(e) => setNewTodo(prev => ({ ...prev, notes: e.target.value }))}
                  className="w-full px-3 py-2 border border-gray-300 rounded-md focus:outline-none focus:ring-2 focus:ring-blue-500"
                  rows={2}
                  placeholder="Notes supplémentaires..."
                />
              </div>
            </div>
            
            <div className="flex justify-end space-x-3 mt-6">
              <Button variant="outline" onClick={() => setShowAddTodoModal(false)}>
                Annuler
              </Button>
              <Button onClick={handleAddTodo} disabled={!newTodo.titre.trim()}>
                Ajouter
              </Button>
            </div>
          </div>
        </div>
      )}
    </div>
  );
}<|MERGE_RESOLUTION|>--- conflicted
+++ resolved
@@ -4,7 +4,7 @@
 import { Card, CardContent, CardHeader, CardTitle } from '../ui/card';
 import { Button } from '../ui/button';
 import { Badge } from '../ui/badge';
-import { useRooms } from '@/hooks/useSupabase';
+import { useRooms, useMaintenanceTasks } from '@/hooks/useSupabase';
 import { useNotifications } from '@/hooks/useNotifications';
 import { 
   DropdownMenu, 
@@ -92,6 +92,17 @@
   const { rooms: realRooms, loading: roomsLoading, error: roomsError, updateRoomStatus } = useRooms(selectedHotel?.id);
   const { addNotification } = useNotifications();
   
+  // Récupérer les vraies tâches de maintenance
+  const {
+    tasks: maintenanceTasks,
+    loading: tasksLoading,
+    error: tasksError,
+    createTask,
+    updateTask,
+    deleteTask,
+    getTaskStatistics
+  } = useMaintenanceTasks(selectedHotel?.id);
+  
   const [maintenanceRooms, setMaintenanceRooms] = useState<MaintenanceRoom[]>([]);
   const [maintenanceItems, setMaintenanceItems] = useState<MaintenanceItem[]>([]);
   const [todos, setTodos] = useState<MaintenanceTodo[]>([]);
@@ -307,9 +318,9 @@
     return matchesStatus && matchesPriority && matchesSearch;
   });
 
-  // Obtenir les todos pour une chambre spécifique
-  const getTodosForRoom = (roomId: number) => {
-    return todos.filter(todo => todo.roomId === roomId);
+  // Obtenir les tâches pour une chambre spécifique
+  const getTasksForRoom = (roomId: number) => {
+    return maintenanceTasks.filter(task => task.room_id === roomId);
   };
 
   // Obtenir le nom de l'élément de maintenance
@@ -366,34 +377,6 @@
     }
   };
 
-<<<<<<< HEAD
-  const handleAddTodo = () => {
-    if (newTodo.titre.trim() && selectedRoom) {
-      const todo: MaintenanceTodo = {
-        id: Date.now(),
-        roomId: selectedRoom.id,
-        itemId: 1, // Par défaut
-        titre: newTodo.titre,
-        description: newTodo.description,
-        status: 'a_faire',
-        priorite: newTodo.priorite,
-        dateCreation: new Date().toISOString().split('T')[0],
-        dateEcheance: newTodo.dateEcheance || undefined,
-        responsable: newTodo.responsable,
-        notes: newTodo.notes
-      };
-      setTodos([...todos, todo]);
-      setNewTodo({
-        titre: '',
-        description: '',
-        priorite: 'moyenne',
-        responsable: '',
-        dateEcheance: '',
-        notes: ''
-      });
-      setShowAddTodoModal(false);
-    }
-=======
   // Validation function for task data
   const validateTaskData = (taskData: any): { isValid: boolean; errors: string[] } => {
     const errors: string[] = [];
@@ -489,7 +472,6 @@
         console.error('Error creating task:', error);
         addNotification('error', 'Erreur lors de la création de la tâche');
       }
->>>>>>> a676aac0
   };
 
   const getStatusColor = (status: string) => {
@@ -625,42 +607,47 @@
     setSelectedRoomForDetail(null);
   };
 
-  // Fonctions pour la gestion des tâches
-  const moveTodo = (todoId: number, direction: 'up' | 'down') => {
-    const roomTodos = todos.filter(todo => todo.roomId === selectedRoomForDetail?.id);
-    const todoIndex = roomTodos.findIndex(todo => todo.id === todoId);
-    
-    if (todoIndex === -1) return;
-    
-    const newTodos = [...todos];
-    const currentTodo = newTodos.find(todo => todo.id === todoId);
-    const targetIndex = direction === 'up' ? todoIndex - 1 : todoIndex + 1;
-    
-    if (targetIndex >= 0 && targetIndex < roomTodos.length) {
-      const targetTodo = roomTodos[targetIndex];
-      const targetTodoInNewTodos = newTodos.find(todo => todo.id === targetTodo.id);
-      
-      if (currentTodo && targetTodoInNewTodos) {
-        // Échanger les ordres (si on avait un champ order)
-        const temp = currentTodo;
-        newTodos[newTodos.findIndex(todo => todo.id === todoId)] = targetTodoInNewTodos;
-        newTodos[newTodos.findIndex(todo => todo.id === targetTodo.id)] = temp;
+  // Fonctions pour la gestion des tâches - utilise maintenant l'API
+  const updateTaskStatus = async (taskId: number, newStatus: 'en_attente' | 'en_cours' | 'terminee' | 'annulee') => {
+    try {
+      const result = await updateTask(taskId, { statut: newStatus });
+      if (result.success) {
+        addNotification('success', 'Statut mis à jour');
+      } else {
+        addNotification('error', result.error || 'Erreur lors de la mise à jour');
       }
-    }
-    
-    setTodos(newTodos);
-  };
-
-  const updateTodoStatus = (todoId: number, newStatus: 'a_faire' | 'en_cours' | 'termine') => {
-    setTodos(prev => prev.map(todo => 
-      todo.id === todoId ? { ...todo, status: newStatus } : todo
-    ));
-  };
-
-  const updateTodoPriority = (todoId: number, newPriority: 'basse' | 'moyenne' | 'haute' | 'critique') => {
-    setTodos(prev => prev.map(todo => 
-      todo.id === todoId ? { ...todo, priorite: newPriority } : todo
-    ));
+    } catch (error) {
+      console.error('Error updating task status:', error);
+      addNotification('error', 'Erreur lors de la mise à jour du statut');
+    }
+  };
+
+  const updateTaskPriority = async (taskId: number, newPriority: 'faible' | 'moyenne' | 'haute' | 'urgente') => {
+    try {
+      const result = await updateTask(taskId, { priorite: newPriority });
+      if (result.success) {
+        addNotification('success', 'Priorité mise à jour');
+      } else {
+        addNotification('error', result.error || 'Erreur lors de la mise à jour');
+      }
+    } catch (error) {
+      console.error('Error updating task priority:', error);
+      addNotification('error', 'Erreur lors de la mise à jour de la priorité');
+    }
+  };
+
+  const deleteTaskHandler = async (taskId: number) => {
+    try {
+      const result = await deleteTask(taskId);
+      if (result.success) {
+        addNotification('success', 'Tâche supprimée');
+      } else {
+        addNotification('error', result.error || 'Erreur lors de la suppression');
+      }
+    } catch (error) {
+      console.error('Error deleting task:', error);
+      addNotification('error', 'Erreur lors de la suppression de la tâche');
+    }
   };
 
   // Calculer les statistiques
@@ -687,10 +674,12 @@
       return daysDiff > 7; // Plus de 7 jours
     }).length;
 
-    const totalTodos = todos.length;
-    const pendingTodos = todos.filter(todo => todo.status === 'a_faire').length;
-    const inProgressTodos = todos.filter(todo => todo.status === 'en_cours').length;
-    const completedTodos = todos.filter(todo => todo.status === 'termine').length;
+    // Utiliser les statistiques de l'API si disponibles, sinon calculer localement
+    const apiStats = getTaskStatistics ? getTaskStatistics() : null;
+    const totalTodos = apiStats?.total || maintenanceTasks.length;
+    const pendingTodos = apiStats?.enAttente || maintenanceTasks.filter(task => task.statut === 'en_attente').length;
+    const inProgressTodos = apiStats?.enCours || maintenanceTasks.filter(task => task.statut === 'en_cours').length;
+    const completedTodos = apiStats?.terminees || maintenanceTasks.filter(task => task.statut === 'terminee').length;
 
     return {
       totalRoomsInEstablishment,
@@ -713,7 +702,7 @@
     };
   }
 
-  if (roomsLoading || loading) {
+  if (roomsLoading || loading || tasksLoading) {
     return (
       <div className="flex items-center justify-center py-8">
         <RefreshCw className="h-6 w-6 animate-spin text-gray-400" />
@@ -1078,7 +1067,7 @@
                             )}
                             <div className="flex items-center justify-between">
                               <span>Tâches:</span>
-                              <span className="font-medium">{getTodosForRoom(room.id).length}</span>
+                              <span className="font-medium">{getTasksForRoom(room.id).length}</span>
                             </div>
                             {room.coutEstime && room.coutEstime > 0 && (
                               <div className="flex items-center justify-between">
@@ -1207,15 +1196,9 @@
               </CardHeader>
               <CardContent>
                 <div className="space-y-3">
-<<<<<<< HEAD
-                  {getTodosForRoom(selectedRoomForDetail.id).length > 0 ? (
-                    getTodosForRoom(selectedRoomForDetail.id).map((todo, index) => (
-                      <div key={todo.id} className="border border-gray-200 rounded-lg p-4 hover:bg-gray-50">
-=======
                   {getTasksForRoom(selectedRoomForDetail.id).length > 0 ? (
                     getTasksForRoom(selectedRoomForDetail.id).map((task, index) => (
                       <div key={task.id} className="border border-gray-200 rounded-lg p-4 hover:bg-gray-50">
->>>>>>> a676aac0
                         <div className="flex items-start justify-between">
                           <div className="flex-1">
                             <div className="flex items-center space-x-3 mb-2">
