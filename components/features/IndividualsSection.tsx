--- conflicted
+++ resolved
@@ -45,21 +45,12 @@
   enableTestData = false,
   onTestDataGenerated
 }: IndividualsSectionProps) {
-<<<<<<< HEAD
-  console.log('IndividualsSection - Component initialized with:', {
-    individuals,
-    mainUsagerData,
-    hasOnUpdateIndividuals: !!onUpdateIndividuals
-  });
-  const [isExpanded, setIsExpanded] = useState(individuals.length > 0);
-=======
   // Hooks pour la gestion BDD des individus
   const individusBDD = useIndividus(usagerId);
   const [migrationCompleted, setMigrationCompleted] = useState(false);
   
   // États UI locaux
   const [isExpanded, setIsExpanded] = useState(false);
->>>>>>> 3115b1a7
   const [showAddForm, setShowAddForm] = useState(false);
   const [editingId, setEditingId] = useState<string | null>(null);
   const [isGeneratingTestData, setIsGeneratingTestData] = useState(false);
@@ -107,62 +98,6 @@
   const responsible = individuals.find(ind => ind.isChefFamille);
   const otherIndividuals = individuals.filter(ind => !ind.isChefFamille);
 
-<<<<<<< HEAD
-  const handleAddIndividual = useCallback((newIndividualData: Omit<Individual, 'id'>) => {
-    console.log('IndividualsSection - handleAddIndividual called:', {
-      newIndividualData,
-      currentIndividuals: individuals
-    });
-    
-    const newIndividual: Individual = {
-      ...newIndividualData,
-      id: crypto.randomUUID(),
-      isChefFamille: false // Les individus ajoutés ne peuvent pas être chef de famille
-    };
-    
-    const updatedIndividuals = [...individuals, newIndividual];
-    console.log('IndividualsSection - calling onUpdateIndividuals with:', updatedIndividuals);
-    
-    onUpdateIndividuals(updatedIndividuals);
-    setShowAddForm(false);
-  }, [individuals, onUpdateIndividuals]);
-
-  const handleUpdateIndividual = useCallback((id: string, updates: Omit<Individual, 'id'>) => {
-    console.log('IndividualsSection - handleUpdateIndividual called:', {
-      id,
-      updates,
-      currentIndividuals: individuals
-    });
-    
-    const updatedIndividuals = individuals.map(ind => 
-      ind.id === id ? { ...ind, ...updates, id } : ind
-    );
-    
-    console.log('IndividualsSection - calling onUpdateIndividuals with:', updatedIndividuals);
-    onUpdateIndividuals(updatedIndividuals);
-    setEditingId(null);
-  }, [individuals, onUpdateIndividuals]);
-
-  const handleRemoveIndividual = useCallback((id: string) => {
-    console.log('IndividualsSection - handleRemoveIndividual called:', {
-      id,
-      currentIndividuals: individuals
-    });
-    
-    // Vérification supplémentaire pour éviter de supprimer le responsable
-    const individual = individuals.find(ind => ind.id === id);
-    if (individual?.isChefFamille) {
-      console.log('IndividualsSection - Cannot remove responsible individual');
-      return;
-    }
-    
-    const updatedIndividuals = individuals.filter(ind => ind.id !== id);
-    console.log('IndividualsSection - calling onUpdateIndividuals with:', updatedIndividuals);
-    
-    onUpdateIndividuals(updatedIndividuals);
-    setEditingId(null);
-  }, [individuals, onUpdateIndividuals]);
-=======
   const handleAddIndividual = useCallback(async (newIndividualData: Omit<Individual, 'id'>) => {
     if (usagerId) {
       // Mode BDD : utiliser les hooks
@@ -246,7 +181,6 @@
       // Mode BDD : utiliser les hooks
       const numericId = parseInt(id);
       if (isNaN(numericId)) return;
->>>>>>> 3115b1a7
 
       const result = await individusBDD.setChefFamille(numericId);
       
